--- conflicted
+++ resolved
@@ -38,10 +38,6 @@
 import common.interface.classes as classes
 from detox.main import Detox
 from detox.policy import Policy
-<<<<<<< HEAD
-import detox.configuration as detox_config
-=======
->>>>>>> 3620fc8c
 from dealer.main import Dealer
 from dealer.policy import DealerPolicy
 from dealer.plugins import plugins as dealer_plugins
@@ -129,10 +125,6 @@
     dealer = Dealer(inventory_manager, transaction_manager, demand_manager, history)
 
     policy = DealerPolicy(Site.partitions['Physics'], group = inventory_manager.groups['AnalysisOps'], version = policy_version)
-<<<<<<< HEAD
-    policy.target_site_def = lambda s: s.name.startswith('T2_') or (s.name.startswith('T1_') and s.name.endswith('_Disk'))
-=======
->>>>>>> 3620fc8c
 
     for plugin_conf in args.dealer_plugins:
         try:
@@ -149,12 +141,9 @@
             plugin.history = history
 
         policy.add_plugin(plugin, priority)
-<<<<<<< HEAD
-=======
 
     for plugin in policy.used_demand_plugins:
         if plugin not in demand_manager.calculators:
             demand_manager.calculators[plugin] = classes.demand_plugins[plugin]()
->>>>>>> 3620fc8c
     
     dealer.run(policy, is_test = args.test_run, comment = args.comment, auto_approval = not args.no_auto_approval)