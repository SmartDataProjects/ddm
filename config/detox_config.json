--- conflicted
+++ resolved
@@ -56,7 +56,6 @@
       "ProtectedSiteTagger": {
         "sites": ["T1_IT_CNAF_MSS"]
       },
-<<<<<<< HEAD
       "DatasetRelease": {
         "dbs": {
           "config": {
@@ -65,10 +64,9 @@
             "auth_handler_conf": {}
           }
         }
-=======
+      },
       "EnforcedProtectionTagger": {
         "policy": "$(DYNAMO_BASE)/policies/common/enforcer_rules.json"
->>>>>>> c53a406b
       }
     }
   },
