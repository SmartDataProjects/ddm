--- conflicted
+++ resolved
@@ -52,12 +52,6 @@
         fields = ('copy_id', 'dataset_id', 'size')
         mapping = lambda (dataset, size): (operation_id, dataset_ids[dataset.name], size)
 
-<<<<<<< HEAD
-        fields = ('copy_id', 'dataset_id', 'size')
-        mapping = lambda (dataset, size): (operation_id, dataset_ids[dataset.name], size)
-
-=======
->>>>>>> 4fa25dd6
         self._mysql.insert_many('copied_replicas', fields, mapping, dataset_list, do_update = False)
 
     def make_deletion_entry(self, cycle_number, site, operation_id, approved, datasets, size): #override
