--- conflicted
+++ resolved
@@ -75,22 +75,31 @@
 
         return self.form_html()
 
-<<<<<<< HEAD
+class HeldTransferList(WebModule, HTMLMixin):
+    """
+    Open the file transfer list HTML and let monitor.js take care of data loading.
+    """
+
+    def __init__(self, config):
+        WebModule.__init__(self, config)
+        HTMLMixin.__init__(self, 'Suspended file transfers', 'transfers/held.html')
+
+        self.stylesheets = ['/css/transfers/held.css']
+        self.scripts = ['/js/utils.js', '/js/transfers/held.js']
+
+    def run(self, caller, request, inventory):
+        self.header_script = '$(document).ready(function() { initPage(); });'
+        return self.form_html()
+
 from dynamo.web.modules.transfers.history import FileTransferHistory
 
 class HistoryFileTransferListStatic(WebModule, HTMLMixin):
     """
     Simpler example of history file transfer listing using direct python HTML formatting.
-=======
-class HeldTransferList(WebModule, HTMLMixin):
-    """
-    Open the file transfer list HTML and let monitor.js take care of data loading.
->>>>>>> 367213e3
     """
 
     def __init__(self, config):
         WebModule.__init__(self, config)
-<<<<<<< HEAD
         HTMLMixin.__init__(self, 'Historic file transfers (only 100)', 'transfers/history_list.html')
 
         self.stylesheets = ['/css/transfers/monitor.css']
@@ -124,21 +133,6 @@
     'list': FileTransferList,
     'sizes': FileTransferSizes,
     'current_list': CurrentFileTransferListStatic,
-    'history_list': HistoryFileTransferListStatic
-=======
-        HTMLMixin.__init__(self, 'Suspended file transfers', 'transfers/held.html')
-
-        self.stylesheets = ['/css/transfers/held.css']
-        self.scripts = ['/js/utils.js', '/js/transfers/held.js']
-
-    def run(self, caller, request, inventory):
-        self.header_script = '$(document).ready(function() { initPage(); });'
-        return self.form_html()
-
-
-export_web = {
-#    'list': FileTransferList
-    'list': FileTransferListStatic,
+    'history_list': HistoryFileTransferListStatic,
     'held': HeldTransferList
->>>>>>> 367213e3
 }