from common.interface.phedexdbsssb import PhEDExDBSSSB
from common.interface.localdbsssb import localDBSSSB
from common.interface.mysqlstore import MySQLStore
from common.interface.dbs import DBS
from common.interface.popdb import PopDB
from common.interface.localaccess import LocalAccess
from common.interface.globalqueue import GlobalQueue
from common.interface.mysqlhistory import MySQLHistory
<<<<<<< HEAD
from common.interface.mysqllock import MySQLReplicaLock
=======
from common.interface.localhistory import LocalHistory
from common.interface.weblock import WebReplicaLock
>>>>>>> 03a55b86

class Generator(object):
    """
    Generator of various objects with a storage for singleton objects.
    """

    _singletons = {}

    def __init__(self, cls):
        self._cls = cls

    def __call__(self):
        try:
            obj = Generator._singletons[self._cls]
        except KeyError:
            obj = self._cls()
            Generator._singletons[self._cls] = obj

        return obj


class DummyInterface(object):
    def __init__(self):
        pass
            

default_interface = {
    'dataset_source': Generator(localDBSSSB),
    'site_source': Generator(localDBSSSB),
    'replica_source': Generator(localDBSSSB),
    'copy': Generator(localDBSSSB),
    'deletion': Generator(localDBSSSB),
    'store': Generator(MySQLStore),
    'history': Generator(LocalHistory)
}

demand_plugins = {
    'replica_locks': Generator(MySQLReplicaLock),
    'replica_access': Generator(PopDB),
    'replica_demands': Generator(LocalAccess),
    'dataset_request': Generator(GlobalQueue)
}<|MERGE_RESOLUTION|>--- conflicted
+++ resolved
@@ -1,18 +1,3 @@
-from common.interface.phedexdbsssb import PhEDExDBSSSB
-from common.interface.localdbsssb import localDBSSSB
-from common.interface.mysqlstore import MySQLStore
-from common.interface.dbs import DBS
-from common.interface.popdb import PopDB
-from common.interface.localaccess import LocalAccess
-from common.interface.globalqueue import GlobalQueue
-from common.interface.mysqlhistory import MySQLHistory
-<<<<<<< HEAD
-from common.interface.mysqllock import MySQLReplicaLock
-=======
-from common.interface.localhistory import LocalHistory
-from common.interface.weblock import WebReplicaLock
->>>>>>> 03a55b86
-
 class Generator(object):
     """
     Generator of various objects with a storage for singleton objects.
@@ -20,15 +5,17 @@
 
     _singletons = {}
 
-    def __init__(self, cls):
-        self._cls = cls
+    def __init__(self, modname, clsname):
+        self._modname = modname
+        self._clsname = clsname
 
     def __call__(self):
         try:
-            obj = Generator._singletons[self._cls]
+            obj = Generator._singletons[self._clsname]
         except KeyError:
-            obj = self._cls()
-            Generator._singletons[self._cls] = obj
+            imp = __import__('common.interface.' + self._modname, globals(), locals(), [self._clsname], -1)
+            obj = getattr(imp, self._clsname)()
+            Generator._singletons[self._clsname] = obj
 
         return obj
 
@@ -36,21 +23,20 @@
 class DummyInterface(object):
     def __init__(self):
         pass
-            
 
 default_interface = {
-    'dataset_source': Generator(localDBSSSB),
-    'site_source': Generator(localDBSSSB),
-    'replica_source': Generator(localDBSSSB),
-    'copy': Generator(localDBSSSB),
-    'deletion': Generator(localDBSSSB),
-    'store': Generator(MySQLStore),
-    'history': Generator(LocalHistory)
+    'dataset_source': Generator('phedexdbsssb', 'PhEDExDBSSSB'),
+    'site_source': Generator('phedexdbsssb', 'PhEDExDBSSSB'),
+    'replica_source': Generator('phedexdbsssb', 'PhEDExDBSSSB'),
+    'copy': Generator('phedexdbsssb', 'PhEDExDBSSSB'),
+    'deletion': Generator('phedexdbsssb', 'PhEDExDBSSSB'),
+    'store': Generator('mysqlstore', 'MySQLStore'),
+    'history': Generator('mysqlhistory', 'MySQLHistory')
 }
 
 demand_plugins = {
-    'replica_locks': Generator(MySQLReplicaLock),
-    'replica_access': Generator(PopDB),
-    'replica_demands': Generator(LocalAccess),
-    'dataset_request': Generator(GlobalQueue)
+    'replica_locks': Generator('mysqllock', 'MySQLReplicaLock'),
+    'replica_access': Generator('popdb', 'PopDB'),
+    'replica_demands': Generator('localaccess', 'LocalAccess'),
+    'dataset_request': Generator('globalqueue', 'GlobalQueue')
 }