import logging
import time
import datetime
import re
import collections
import pprint
import fnmatch
import threading
import pprint

from common.interface.copy import CopyInterface
from common.interface.deletion import DeletionInterface
from common.interface.siteinfo import SiteInfoSourceInterface
from common.interface.replicainfo import ReplicaInfoSourceInterface
from common.interface.datasetinfo import DatasetInfoSourceInterface
from common.interface.webservice import RESTService, GET, POST
from common.dataformat import Dataset, Block, File, Site, Group, DatasetReplica, BlockReplica
from common.misc import parallel_exec
import common.configuration as config

logger = logging.getLogger(__name__)
if config.use_threads:
    lock = threading.Lock()

# Using POST requests with PhEDEx:
# Accumulate dataset=/A/B/C options and make a query once every 10000 entries
# PhEDEx does not document a hard limit on the length of POST request list.
# 10000 was experimentally verified to be OK.

class PhEDExDBSSSB(CopyInterface, DeletionInterface, SiteInfoSourceInterface, ReplicaInfoSourceInterface, DatasetInfoSourceInterface):
    """
    Interface to PhEDEx/DBS/SSB using datasvc REST API.
    """

    def __init__(self, phedex_url = config.phedex.url_base, dbs_url = config.dbs.url_base, ssb_url = config.ssb.url_base):
        CopyInterface.__init__(self)
        DeletionInterface.__init__(self)
        SiteInfoSourceInterface.__init__(self)
        ReplicaInfoSourceInterface.__init__(self)
        DatasetInfoSourceInterface.__init__(self)

        self._phedex_interface = RESTService(phedex_url, use_cache = True)
        self._dbs_interface = RESTService(dbs_url) # needed for detailed dataset info
        self._ssb_interface = RESTService(ssb_url) # needed for site status

        self._last_request_time = 0
        self._last_request_url = ''

    def schedule_copy(self, dataset_replica, group, comments = '', auto_approval = True, is_test = False): #override (CopyInterface)
        catalogs = {} # {dataset: [block]}. Content can be empty if inclusive deletion is desired.

        dataset = dataset_replica.dataset
        replica_blocks = [r.block for r in dataset_replica.block_replicas]

        # shouldn't pass datasets with blocks not loaded though..
        if dataset.blocks is not None and set(replica_blocks) == set(dataset.blocks):
            catalogs[dataset] = []
            level = 'dataset'
        else:
            catalogs[dataset] = replica_blocks
            level = 'block'

        options = {
            'node': dataset_replica.site.name,
            'data': self._form_catalog_xml(catalogs),
            'level': level,
            'priority': 'normal',
            'move': 'n',
            'static': 'n',
            'custodial': 'n',
            'group': group.name,
            'request_only': 'n',
            'no_mail': 'n',
            'comments': comments
        }

        logger.info('schedule_copy  subscribe %d datasets at %s', len(catalogs), options['node'])
        if logger.getEffectiveLevel() == logging.DEBUG:
            logger.debug('schedule_copy  subscribe: %s', str(options))

        if config.read_only:
            return

        if is_test:
            return -1

        else:
            try:
                result = self._make_phedex_request('subscribe', options, method = POST)
            except:
                result = []
    
            if len(result) == 0:
                logger.error('schedule_copy failed.')
                return 0
    
            return int(result[0]['id'])

    def schedule_copies(self, replicas, group, comments = '', auto_approval = True, is_test = False): #override (CopyInterface)
        request_mapping = {}

        replicas_by_site = collections.defaultdict(list)
        for replica in replicas:
            replicas_by_site[replica.site].append(replica)

        for site, replica_list in replicas_by_site.items():
            subscription_chunk = []
            chunk_size = 0
            for replica in replica_list:
                subscription_chunk.append(replica)
                if type(replica) is DatasetReplica:
                    chunk_size += replica.size(physical = False)
                elif type(replica) is BlockReplica:
                    chunk_size += replica.block.size

                if chunk_size >= config.phedex.subscription_chunk_size or replica == replica_list[-1]:
                    self._run_subscription_request(request_mapping, site, group, subscription_chunk, comments, is_test)
                    subscription_chunk = []
                    chunk_size = 0

        return request_mapping

    def _run_subscription_request(self, request_mapping, site, group, replica_list, comments, is_test):
        # replica_list can contain DatasetReplica and BlockReplica mixed

        catalogs = collections.defaultdict(list)

        level = 'dataset'

        for replica in replica_list:
            if type(replica) is DatasetReplica:
                dataset = replica.dataset
                replica_blocks = [r.block for r in replica.block_replicas]

                if dataset.blocks is not None and set(replica_blocks) == set(dataset.blocks):
                    catalogs[dataset] = []
                else:
                    catalogs[dataset].extend(replica_blocks)
                    level = 'block'

            elif type(replica) is BlockReplica:
                catalogs[replica.block.dataset].append(replica.block)
                level = 'block'

        options = {
            'node': site.name,
            'data': self._form_catalog_xml(catalogs),
            'level': level,
            'priority': 'normal',
            'move': 'n',
            'static': 'n',
            'custodial': 'n',
            'group': group.name,
            'request_only': 'n',
            'no_mail': 'n',
            'comments': comments
        }

        logger.info('schedule_copies  subscribe %d datasets at %s', len(catalogs), options['node'])
        if logger.getEffectiveLevel() == logging.DEBUG:
            logger.debug('schedule_copies  subscribe: %s', str(options))

        if config.read_only:
            return

        if is_test:
            request_id = -1
            while request_id in request_mapping:
                request_id -= 1

            request_mapping[request_id] = (True, replica_list)

        else:
            # result = [{'id': <id>}] (item 'request_created' of PhEDEx response)
            try:
                result = self._make_phedex_request('subscribe', options, method = POST)
            except:
                result = []

            if len(result) == 0:
                logger.error('schedule_copies  copy failed.')
                return

            request_id = int(result[0]['id']) # return value is a string

            logger.warning('PhEDEx subscription request id: %d', request_id)
            
            request_mapping[request_id] = (True, replica_list)

    def schedule_reassignments(self, replicas, group, comments = '', auto_approval = True, is_test = False): #override (CopyInterface)
        # for PhEDEx, copying and ownership reassignment are the same thing
        self.schedule_copies(replicas, group, comments, auto_approval, is_test)

    def schedule_deletion(self, replica, comments = '', auto_approval = True, is_test = False): #override (DeletionInterface)
        if replica.site.storage_type == Site.TYPE_MSS and config.daemon_mode:
            logger.warning('Deletion from MSS cannot be done in daemon mode.')
            return None

        catalogs = {} # {dataset: [block]}. Content can be empty if inclusive deletion is desired.

        if type(replica) == DatasetReplica:
            replica_blocks = [r.block for r in replica.block_replicas]

            if replica.dataset.blocks is not None and set(replica_blocks) == set(replica.dataset.blocks):
                catalogs[replica.dataset] = []
                level = 'dataset'
            else:
                catalogs[replica.dataset] = replica_blocks
                level = 'block'

        elif type(replica) == BlockReplica:
            catalogs[replica.block.dataset] = [replica.block]
            level = 'block'

        options = {
            'node': replica.site.name,
            'data': self._form_catalog_xml(catalogs),
            'level': level,
            'rm_subscriptions': 'y',
            'comments': comments
        }

        if config.read_only:
            logger.info('schedule_deletion  delete %d datasets', len(catalogs))
            logger.debug('schedule_deletion  delete: %s', str(options))
            return None

        if is_test:
            logger.info('schedule_deletion  delete %d datasets', len(catalogs))
            logger.debug('schedule_deletion  delete: %s', str(options))
            return (-1, True, [replica])

        else:
            try:
                result = self._make_phedex_request('delete', options, method = POST)
            except:
                logger.error('schedule_deletion  delete failed.')
                return (0, False, [])

            request_id = int(result[0]['id']) # return value is a string

            logger.warning('PhEDEx deletion request id: %d', request_id)

            return_value = (request_id, False, [replica])

            if auto_approval:
                try:
                    result = self._make_phedex_request('updaterequest', {'decision': 'approve', 'request': request_id, 'node': replica.site.name}, method = POST)
                    return_value = (request_id, True, [replica])
                except:
                    logger.error('schedule_deletions  deletion approval failed.')

            return return_value

    def schedule_deletions(self, replica_list, comments = '', auto_approval = True, is_test = False): #override (DeletionInterface)
        request_mapping = {}

        replicas_by_site = collections.defaultdict(list)
        has_mss = False
        for replica in replica_list:
            replicas_by_site[replica.site].append(replica)
            if replica.site.storage_type == Site.TYPE_MSS:
                has_mss = True

        if has_mss and config.daemon_mode:
            logger.warning('Deletion from MSS cannot be done in daemon mode.')
            return {}

        for site, replica_list in replicas_by_site.items():
            # execute the deletions in two steps: one for dataset-level and one for block-level
            deletion_lists = {'dataset': [], 'block': []}

            for replica in replica_list:
                replica_blocks = [r.block for r in replica.block_replicas]

                if replica.dataset.blocks is not None and set(replica_blocks) == set(replica.dataset.blocks):
                    deletion_lists['dataset'].append(replica)
                else:
                    deletion_lists['block'].append(replica)

            self._run_deletion_request(request_mapping, site, 'dataset', deletion_lists['dataset'], comments, auto_approval, is_test)
            self._run_deletion_request(request_mapping, site, 'block', deletion_lists['block'], comments, auto_approval, is_test)

        return request_mapping

    def _run_deletion_request(self, request_mapping, site, level, deletion_list, comments, auto_approval, is_test):
        """
        Sometimes we have invalid data in the list of objects to delete.
        PhEDEx throws a 400 error in such a case. We have to then try to identify the
        problematic item through trial and error.
        """

        catalogs = {}
        for replica in deletion_list:
            if level == 'dataset':
                catalogs[replica.dataset] = []
            elif level == 'block':
                catalogs[replica.dataset] = [r.block for r in replica.block_replicas]

        if len(catalogs) == 0:
            return

        options = {
            'node': site.name,
            'data': self._form_catalog_xml(catalogs),
            'level': level,
            'rm_subscriptions': 'y',
            'comments': comments
        }

        if config.read_only:
            logger.info('schedule_deletions  delete %d datasets', len(catalogs))
            logger.debug('schedule_deletions  delete: %s', str(options))
            return

        if is_test:
            logger.info('schedule_deletions  delete %d datasets', len(catalogs))
            logger.debug('schedule_deletions  delete: %s', str(options))
            request_id = -1
            while request_id in request_mapping:
                request_id -= 1

            request_mapping[request_id] = (True, deletion_list)
            return

        # result = [{'id': <id>}] (item 'request_created' of PhEDEx response) if successful
        try:
            result = self._make_phedex_request('delete', options, method = POST)
        except:
            if self._phedex_interface.last_errorcode == 400:
                # bad request - split the deletion list and try each half
                if len(deletion_list) == 1:
                    logger.error('schedule_deletions  Could not delete %s from %s', replica.dataset.name, site.name)
                else:
                    call_deletion(site, level, deletion_list[:len(deletion_list) / 2])
                    call_deletion(site, level, deletion_list[len(deletion_list) / 2:])
            else:
                logger.error('schedule_deletions  Could not delete %d datasets from %s', len(deletion_list), site.name)
                
            return

        request_id = int(result[0]['id']) # return value is a string
    
        request_mapping[request_id] = (False, deletion_list) # (completed, deleted_replicas)
    
        logger.warning('PhEDEx deletion request id: %d', request_id)

        if auto_approval:
            try:
                result = self._make_phedex_request('updaterequest', {'decision': 'approve', 'request': request_id, 'node': site.name}, method = POST)
                request_mapping[request_id] = (True, deletion_list)
            except:
                logger.error('schedule_deletions  deletion approval failed.')

    def copy_status(self, request_id): #override (CopyInterface)
        request = self._make_phedex_request('transferrequests', 'request=%d' % request_id)
        if len(request) == 0:
            return {}

        site_name = request[0]['destinations']['node'][0]['name']

        dataset_names = []
        for ds_entry in request[0]['data']['dbs']['dataset']:
            dataset_names.append(ds_entry['name'])

        block_names = []
        for ds_entry in request[0]['data']['dbs']['block']:
            block_names.append(ds_entry['name'].replace('#', '%23'))

        subscriptions = []

        if len(dataset_names) != 0:
            chunks = [dataset_names[i:i + 35] for i in xrange(0, len(dataset_names), 35)]
            for chunk in chunks:
                subscriptions.extend(self._make_phedex_request('subscriptions', ['node=%s' % site_name] + ['dataset=%s' % n for n in chunk]))

        if len(block_names) != 0:
            chunks = [block_names[i:i + 35] for i in xrange(0, len(block_names), 35)]
            for chunk in chunks:
                subscriptions.extend(self._make_phedex_request('subscriptions', ['node=%s' % site_name] + ['block=%s' % n for n in chunk]))

        status = {}
        for dataset in subscriptions:
            try:
                cont = dataset['subscription'][0]
                bytes = dataset['bytes']
                node_bytes = cont['node_bytes']
                time_update = cont['time_update']
            except KeyError:
                # this was a block-level subscription (no 'subscription' field for the dataset)
                bytes = 0
                node_bytes = 0
                time_update = 0
                for block in dataset['block']:
                    cont = block['subscription'][0]
                    bytes += block['bytes']
                    node_bytes += cont['node_bytes']
                    time_update = max(time_update, cont['time_update'])

            status[(site_name, dataset['name'])] = (bytes, node_bytes, time_update)

        return status

    def deletion_status(self, request_id): #override (DeletionInterface)
        request = self._make_phedex_request('deleterequests', 'request=%d' % request_id)
        if len(request) == 0:
            return {}

        node_info = request[0]['nodes']['node'][0]
        site_name = node_info['name']
        last_update = node_info['decided_by']['time_decided']

        status = {}
        for ds_entry in request[0]['data']['dbs']['dataset']:
            status[ds_entry['name']] = (ds_entry['bytes'], ds_entry['bytes'], last_update)
            
        return status

    def get_site_list(self, sites, include = ['*'], exclude = []): #override (SiteInfoSourceInterface)
        options = []
        if len(include) == 0:
            return

        if len(include) > 1 or include[0] != '*':
            options = ['node=%s' % s for s in include]

        logger.info('get_site_list  Fetching the list of nodes from PhEDEx')
        source = self._make_phedex_request('nodes', options)

        for entry in source:
            if entry['name'] not in sites and entry['name'] not in exclude:
                site = Site(entry['name'], host = entry['se'], storage_type = Site.storage_type_val(entry['kind']), backend = entry['technology'])
                sites[entry['name']] = site
        
    def set_site_status(self, sites): #override (SiteInfoSourceInterface)
        logger.info('set_site_status  Fetching the site status from SSB')

        for site in sites.values():
            site.status = Site.STAT_READY

        # get list of sites in waiting room (153) and morgue (199)
        for colid, stat in [(153, Site.STAT_WAITROOM), (199, Site.STAT_MORGUE)]:
            result = self._ssb_interface.make_request('getplotdata', 'columnid=%d&time=2184&dateFrom=&dateTo=&sites=all&clouds=undefined&batch=1' % colid)
            try:
                source = result['csvdata']
            except KeyError:
                logger.error('SSB parse error')
                return

            latest_timestamp = {}
    
            for entry in source:
                try:
                    site = sites[entry['VOName']]
                except KeyError:
                    continue
                
                # entry['Time'] is UTC but we are only interested in relative times here
                timestamp = time.mktime(time.strptime(entry['Time'], '%Y-%m-%dT%H:%M:%S'))
                if site in latest_timestamp and latest_timestamp[site] > timestamp:
                    continue

                latest_timestamp[site] = timestamp

                if entry['Status'] == 'in':
                    site.status = stat
                else:
                    site.status = Site.STAT_READY

    def get_group_list(self, groups, filt = '*'): #override (SiteInfoSourceInterface)
        logger.info('get_group_list  Fetching the list of groups from PhEDEx')
        source = self._make_phedex_request('groups')

        if type(filt) is str:
            filt = [filt]
        
        for entry in source:
            name = entry['name']

            if name in groups:
                continue

            for f in filt:
                if fnmatch.fnmatch(name, f):
                    break
            else:
                continue

            group = Group(name)
            groups[name] = group
    
    def make_replica_links(self, inventory, site_filt = '*', group_filt = '*', dataset_filt = '*', last_update = 0): #override (ReplicaInfoSourceInterface)
        """
        Use blockreplicas to fetch a full list of all block replicas on the site (or a list corresponding to new replicas created 
        since the last inventory update).
        Objects in sites and datasets should have replica information cleared. All block replica objects
        are newly created within this function.
        Implementation:
        1. Call PhEDEx blockreplicas with show_dataset=y to obtain a JSON structure of [{dataset: [{block: [replica]}]}]
        2. Loop over JSON:
          2.1 Unknown dataset -> create object
          2.2 Loop over blocks:
            2.2.1 Unknown block -> create object
            2.2.2 Block updated -> set dataset.status to PRODUCTION and update block
            2.2.3 Loop over block replicas:
              2.2.3.1 If the replica is not owned by any of the specified groups, skip
              2.2.3.2 Unknown dataset replica -> create object (can be known in case of parallel execution)
              2.2.3.3 Create block replica object
        3. For each dataset, make a list of blocks with replicas and compare it with the list of blocks.
           If they differ, some blocks may be invalidated. Set dataset.status to PRODUCTION. (Triggers detailed
           inquiry in set_dataset_details)
        4. Remove datasets with no replicas from memory (simple speed optimization)

        @param inventory    InventoryManager instance
        @param site_filt    Limit to replicas on sites matching the pattern.
        @param group_filt   Limit to replicas owned by groups matching the pattern.
        @param dataset_filt Limit to replicas of datasets matching the pattern.
        """

        logger.info('make_replica_links  Fetching block replica information from PhEDEx')

        if last_update > 0:
            # query URL will be different every time - need to turn caching off
            cache_lifetime = config.phedex.cache_lifetime
            config.phedex.cache_lifetime = 0

        counters = {
            'new_datasets': 0,
            'datasets_with_new_blocks': 0,
            'datasets_with_updated_blocks': 0,
            'datasets_with_updated_blocklist': 0,
            'new_blocks': 0
        }

        all_sites = [site for name, site in inventory.sites.items() if fnmatch.fnmatch(name, site_filt)]
        all_groups = [group for name, group in inventory.groups.items() if fnmatch.fnmatch(name, group_filt)]

        if dataset_filt == '*':
            # PhEDEx only accepts form /*/*/*
            dataset_filt = '/*/*/*'

        if dataset_filt == '/*/*/*':
            items = []
            for site in all_sites:
                total_quota = site.quota()
                if total_quota < 0 or total_quota >= 500:
                    # negative quota -> "infinite"
                    # For large sites, further split by the first character of the dataset names
                    # Splitting depends on the quota
                    characters = 'AaBbCcDdEeFfGgHhIiJjKkLlMmNnOoPpQqRrSsTtUuVvWwXxYyZz0123456789'
                    if total_quota > 0:
                        chunk_size = max(len(characters) / int(total_quota / 100), 1)
                    else:
                        chunk_size = 1

                    charsets = [characters[i:i + chunk_size] for i in range(0, len(characters), chunk_size)]
                    for charset in charsets:
                        items.append((inventory, [site], all_groups, ['/%s*/*/*' % c for c in charset], last_update, counters))
                else:
                    items.append((inventory, [site], all_groups, ['/*/*/*'], last_update, counters))

            parallel_exec(self._check_blockreplicas, items, num_threads = min(32, len(items)), print_progress = True, timeout = 3600)
            parallel_exec(self._check_subscriptions, items, num_threads = min(32, len(items)), print_progress = True, timeout = 3600)
            del items
        else:
            self._check_blockreplicas(inventory, all_sites, all_groups, [dataset_filt], last_update, counters)
            self._check_subscriptions(inventory, all_sites, all_groups, [dataset_filt], last_update, counters)
            
        if last_update > 0:
            # delta deletions part
<<<<<<< HEAD
            self._check_deletions(inventory, all_sites, all_groups, dataset_filt, last_update)
=======
            logger.info('Checking for deleted dataset and block replicas.')

            for site in all_sites:
                options = ['node=%s' % site.name, 'complete=y', 'complete_since=%d' % last_update]
                if dataset_filt != '/*/*/*':
                    options += ['dataset=' + dataset_filt]

                deletions = self._make_phedex_request('deletions', options)

                for phedex_entry in deletions:
                    ds_name = phedex_entry['name']
                    try:
                        dataset = inventory.datasets[ds_name]
                        logger.debug("Found dataset %s in memory", ds_name)
                    except KeyError:
                        logger.debug("Loading dataset %s", ds_name)
                        dataset, in_store = inventory.load_dataset(ds_name, load_blocks = True, load_files = False, load_replicas = True, sites = all_sites, groups = all_groups)
                        
                    dataset_replica = dataset.find_replica(site)

                    if dataset_replica is None:
                        logger.error('Trying to delete blocks from dataset_replica of %s that does not exist on site %s.' % (ds_name, site))
                        continue

                    for block_entry in phedex_entry['block']:
                        block_name = block_entry['name'].split('#', 1)[1]
                        block_replica = dataset_replica.find_block_replica(Block.translate_name(block_name))
                        if block_replica is None:
                            logger.error('Trying to delete a block %s that is not in the dataset replica.' % block_name)
                            continue
                        else:
                            dataset_replica.block_replicas.remove(block_replica)
                            site.remove_block_replica(block_replica)

                    if len(dataset_replica.block_replicas) == 0:
                        dataset.replicas.remove(dataset_replica)
                        site.dataset_replicas.remove(dataset_replica)

                    if site.storage_type == Site.TYPE_MSS:
                        # A (part of) tape replica was deleted. Update the on_tape flag of the dataset.
                        dataset.on_tape = Dataset.TAPE_NONE
                        for replica in dataset.replicas:
                            if replica.site.storage_type == Site.TYPE_MSS:
                                if replica.is_full():
                                    dataset.on_tape = Dataset.TAPE_FULL
                                elif dataset.on_tape != Dataset.TAPE_FULL:
                                    dataset.on_tape = Dataset.TAPE_PARTIAL

>>>>>>> f7cff087

        # Following dataset status check only works for full updates!! Need to come up with a way to do this in delta
        if last_update == 0:
            logger.info('Checking dataset status changes.')

            if dataset_filt == '/*/*/*':    
                invalid_or_deprecated_or_deleted = set(d for d in inventory.datasets.values() if d.status in (Dataset.STAT_INVALID, Dataset.STAT_DEPRECATED, Dataset.STAT_DELETED))
            else:
                invalid_or_deprecated_or_deleted = set(d for d in inventory.datasets.values() if d.status in (Dataset.STAT_INVALID, Dataset.STAT_DEPRECATED, Dataset.STAT_DELETED) and fnmatch.fnmatch(d.name, dataset_filt))

            def confirm_status(status, status_bit):
                options = ['dataset_access_type=' + status]
                if dataset_filt != '/*/*/*':    
                    options += ['dataset=' + dataset_filt]

                dbs_entries = self._make_dbs_request('datasets', options)
                for ds_entry in dbs_entries:
                    try:
                        dataset = inventory.datasets[ds_entry['dataset']]
                    except KeyError:
                        continue
        
                    dataset.status = status_bit
        
                    try:
                        invalid_or_deprecated_or_deleted.remove(dataset)
                    except KeyError:
                        pass

            confirm_status('INVALID', Dataset.STAT_INVALID)
            confirm_status('DEPRECATED', Dataset.STAT_DEPRECATED)
            confirm_status('DELETED', Dataset.STAT_DELETED)
    
            # remaining datasets in the list must have been revalidated
            # set it to production to trigger further inspection
            for dataset in invalid_or_deprecated_or_deleted:
                logger.info('%s was invalid, deprecated, or deleted but not any more', dataset.name)
                dataset.status = Dataset.STAT_PRODUCTION

        logger.info('Checking for updated datasets.')

        for dataset in inventory.datasets.values():
            if dataset.status != Dataset.STAT_VALID:
                # dataset is already marked for further inspection or ignored
                continue

            if dataset.blocks is None or dataset.replicas is None:
                # dataset is not loaded up
                continue

            # check for potentially invalidated blocks
            blocks_with_replicas = set()
            for replica in dataset.replicas:
                blocks_with_replicas.update([r.block for r in replica.block_replicas])

            if blocks_with_replicas != set(dataset.blocks):
                counters['datasets_with_updated_blocklist'] += 1
                dataset.status = Dataset.STAT_PRODUCTION # trigger DBS query

        if last_update > 0:
            # restore caching
            config.phedex.cache_lifetime = cache_lifetime

        logger.info('Done.')
        logger.info(' %d new datasets', counters['new_datasets'])
        logger.info(' %d new blocks', counters['new_blocks'])
        logger.info(' %d datasets with new blocks', counters['datasets_with_new_blocks'])
        logger.info(' %d datasets with updated blocks', counters['datasets_with_updated_blocks'])
        logger.info(' %d datasets with updated blocklist', counters['datasets_with_updated_blocklist'])

    def _check_blockreplicas(self, inventory, site_list, group_list, dname_list, last_update, counters):
        if len(site_list) == 1:
            logger.debug('Fetching replica info on %s.', site_list[0].name)

        gname_list = [g.name for g in group_list] + [None]

        options = ['show_dataset=y']

        if last_update > 0:
            options.append('update_since=%d' % last_update)

        for site in site_list:
            options.append('node=' + site.name)

        for dname in dname_list:
            options.append('dataset=' + dname)

        source = self._make_phedex_request('blockreplicas', options)

        # process retrieved data under a lock - otherwise can cause inconsistencies when e.g. block info is updated between one phedex call and another.
        with lock:
            for dataset_entry in source:
                if 'block' not in dataset_entry:
                    continue
                
                ds_name = dataset_entry['name']

                new_dataset = False

                try:
                    dataset = inventory.datasets[ds_name]

                    if dataset.blocks is None:
                        inventory.store.load_blocks(dataset)

                except KeyError:
                    dataset, in_store = inventory.load_dataset(ds_name, load_blocks = True, load_files = False, load_replicas = (last_update > 0), sites = site_list, groups = group_list)

                    if not in_store:
                        new_dataset = True
                        counters['new_datasets'] += 1

                dataset.is_open = (dataset_entry['is_open'] == 'y')

                if dataset.replicas is None:
                    dataset.replicas = []

                dataset_replica = None

                new_block = False
                updated_block = False

                for block_entry in dataset_entry['block']:
                    logger.debug('Block %s', block_entry['name'])

                    try:
                        block_name = Block.translate_name(block_entry['name'].replace(ds_name + '#', ''))
                    except:
                        logger.error('Invalid block name %s in blockreplicas', ds_name)
                        continue

                    block = None
                    if not new_dataset:
                        block = dataset.find_block(block_name)

                    if block is None:
                        logger.debug('Creating new block %s', block_entry['name'])

                        block = Block(
                            block_name,
                            dataset = dataset,
                            size = block_entry['bytes'],
                            num_files = block_entry['files'],
                            is_open = (block_entry['is_open'] == 'y')
                        )

                        dataset.blocks.append(block)
                        dataset.size += block.size
                        dataset.num_files += block.num_files
                        if dataset.status == Dataset.STAT_VALID:
                            # there are some pretty crazy cases with ignored datasets. We've seen cases like two datasets with identical name, each
                            # with its own list of blocks where PhEDEx "blockreplicas" and "data" and DBS "blocks" all don't agree
                            dataset.status = Dataset.STAT_PRODUCTION # trigger DBS query
                        
                            counters['new_blocks'] += 1
                            new_block = True

                    elif block.size != block_entry['bytes'] or \
                            block.num_files != block_entry['files'] or \
                            block.is_open != (block_entry['is_open'] == 'y'):
                        # block record was updated
                        logger.debug('Block %s record was updated', block.real_name())

                        block = dataset.update_block(block_name, block_entry['bytes'], block_entry['files'], (block_entry['is_open'] == 'y'))
                        if dataset.status == Dataset.STAT_VALID:
                            dataset.status = Dataset.STAT_PRODUCTION

                            updated_block = True

                    for replica_entry in block_entry['replica']:
                        if replica_entry['group'] not in gname_list:
                            continue

                        if replica_entry['group'] is not None:
                            try:
                                group = inventory.groups[replica_entry['group']]
                            except KeyError:
                                logger.warning('Group %s for replica of block %s not registered.', replica_entry['group'], block.real_name())
                                group = None
                        else:
                            group = None

                        site = inventory.sites[replica_entry['node']]

                        if dataset_replica is None or dataset_replica.site != site:
                            logger.debug('New site %s', site.name)
                            dataset_replica, new_replica = inventory.get_datasetreplica(dataset, site)

                        if new_replica:
                            # first time associating this dataset with this site
                            logger.debug('Instantiating dataset replica at %s', site.name)

                            # start with is_complete = True, update if any block replica is incomplete
                            dataset_replica.is_complete = True

                        if site.storage_type == Site.TYPE_MSS:
                            # start with partial - update to full if the dataset replica is indeed full
                            dataset.on_tape = Dataset.TAPE_PARTIAL

                        if int(replica_entry['time_update']) > dataset_replica.last_block_created:
                            dataset_replica.last_block_created = int(replica_entry['time_update'])

                        # PhEDEx 'complete' flag cannot be trusted; defining completeness in terms of size.
                        is_complete = (replica_entry['bytes'] == block.size)
                        is_custodial = (replica_entry['custodial'] == 'y')

                        # if any block replica is not complete, dataset replica is not
                        if not is_complete:
                            dataset_replica.is_complete = False

                        # if any of the block replica is custodial, dataset replica also is
                        if is_custodial:
                            dataset_replica.is_custodial = True

                        block_replica = dataset_replica.find_block_replica(block)
                        
                        if block_replica is None:
                            # if not from_delta or simply a new block replica
                            logger.debug('New BlockReplica of %s', block.real_name())

                            block_replica = BlockReplica(
                                block,
                                site,
                                group,
                                is_complete, 
                                is_custodial,
                                size = replica_entry['bytes']
                            )

                            dataset_replica.block_replicas.append(block_replica)
                            site.add_block_replica(block_replica)

                        elif block_replica.group != group or \
                                block_replica.is_complete != is_complete or \
                                block_replica.is_custodial != is_custodial or \
                                block_replica.size != replica_entry['bytes']:

                            logger.debug('Updating BlockReplica of %s', block.real_name())
                            dataset_replica.update_block_replica(block, group, is_complete, is_custodial, replica_entry['bytes'])

                        if site.storage_type == Site.TYPE_MSS:
                            # ask whether the dataset replica is full after encountering each block
                            if dataset_replica.is_full():
                                dataset.on_tape = Dataset.TAPE_FULL

                if new_block:
                    counters['datasets_with_new_blocks'] += 1
                if updated_block:
                    counters['datasets_with_updated_blocks'] += 1

        # closes with lock:

    def _check_subscriptions(self, inventory, site_list, group_list, dname_list, last_update, counters):
        # Blockreplicas should give all information about dataset and block replicas that
        # have at least a byte physically copied at the site. We collect data on empty
        # dataset and block replicas (scheduled to be at the site but has no blocks yet)
        # using the subscriptions command.

        gname_list = [g.name for g in group_list] + [None]

        options = []
        
        if last_update > 0:
            options.append('create_since=%d' % last_update)

        for site in site_list:
            options.append('node=' + site.name)

        for dname in dname_list:
            options.append('dataset=' + dname)
            options.append('block=' + dname + '%23*')

        source = self._make_phedex_request('subscriptions', options)

        with lock:
            for dataset_entry in source:
                ds_name = dataset_entry['name']

                new_dataset = False

                try:
                    dataset = inventory.datasets[ds_name]

                    if dataset.blocks is None:
                        inventory.store.load_blocks(dataset)

                except KeyError:
                    dataset, in_store = inventory.load_dataset(ds_name, load_blocks = True, load_files = False, load_replicas = (last_update > 0), sites = site_list, groups = group_list)

                    if not in_store:
                        new_dataset = True
                        counters['new_datasets'] += 1

                if dataset.replicas is None:
                    dataset.replicas = []

                if 'subscription' in dataset_entry:
                    for subscription in dataset_entry['subscription']:
                        if subscription['node_bytes'] != 0:
                            # We are only looking for empty subscriptions
                            continue

                        if subscription['group'] not in gname_list:
                            continue
                        
                        site = inventory.sites[subscription['node']]

                        dataset_replica, new_replica = inventory.get_datasetreplica(dataset, site)

                        dataset_replica.is_custodial = (subscription['custodial'] == 'y')

                        if site.storage_type == Site.TYPE_MSS:
                            if dataset_replica.is_complete:
                                dataset.on_tape = Dataset.TAPE_FULL
                            elif dataset.on_tape != Dataset.TAPE_FULL:
                                dataset.on_tape = Dataset.TAPE_PARTIAL

                if 'block' in dataset_entry:
                    for block_entry in dataset_entry['block']:
                        if 'subscription' not in block_entry:
                            continue

                        try:
                            block_name = Block.translate_name(block_entry['name'].replace(ds_name + '#', ''))
                        except:
                            logger.error('Invalid block name %s in blockreplicas', ds_name)
                            continue

                        block = dataset.find_block(block_name)

                        for subscription in block_entry['subscription']:
                            if subscription['node_bytes'] != 0:
                                # We are only looking for empty subscriptions
                                continue

                            if subscription['group'] not in gname_list:
                                continue
                            
                            site = inventory.sites[subscription['node']]

                            if subscription['group'] is not None:
                                try:
                                    group = inventory.groups[subscription['group']]
                                except KeyError:
                                    group = None
                            else:
                                group = None

                            dataset_replica, new_replica = inventory.get_datasetreplica(dataset, site)

                            is_custodial = (subscription['custodial'] == 'y')
                            dataset_replica.is_custodial = is_custodial

                            block_replica = dataset_replica.find_block_replica(block)

                            if block_replica is None:
                                block_replica = BlockReplica(
                                    block,
                                    site,
                                    group,
                                    False,
                                    is_custodial,
                                    size = 0
                                )

                                dataset_replica.block_replicas.append(block_replica)
                                site.add_block_replica(block_replica)

                            elif block_replica.group != group or block_replica.is_complete or block_replica.is_custodial != is_custodial or block_replica.size != 0:
                                dataset_replica.update_block_replica(block, group, False, is_custodial, 0)

    def _check_deletions(self, inventory, site_list, group_list, dataset_filt, last_update):
        logger.info('Checking for deleted dataset and block replicas.')

        for site in site_list:
            deletions = self._make_phedex_request('deletions', ['node=%s' % site.name, 'request_since=%d' % last_update, 'dataset=%s' % dataset_filt])

            for phedex_entry in deletions:
                ds_name = phedex_entry['name']
                try:
                    dataset = inventory.datasets[ds_name]
                    logger.debug("Found dataset %s in memory", ds_name)
                except KeyError:
                    logger.debug("Loading dataset %s", ds_name)
                    dataset, in_store = inventory.load_dataset(ds_name, load_blocks = True, load_files = False, load_replicas = True, sites = site_list, groups = group_list)
                    
                dataset_replica = dataset.find_replica(site)

                if dataset_replica is None:
                    logger.error('Trying to delete blocks from dataset_replica of %s that does not exist on site %s.' % (ds_name, site))
                    continue

                for block_entry in phedex_entry['block']:
                    block_name = block_entry['name'].split('#', 1)[1]
                    block_replica = dataset_replica.find_block_replica(Block.translate_name(block_name))
                    if block_replica is None:
                        logger.error('Trying to delete a block %s that is not in the dataset replica.' % block_name)
                        continue
                    else:
                        dataset_replica.block_replicas.remove(block_replica)
                        site.remove_block_replica(block_replica)

                if len(dataset_replica.block_replicas) == 0:
                    dataset.replicas.remove(dataset_replica)
                    site.dataset_replicas.remove(dataset_replica)

                if site.storage_type == Site.TYPE_MSS:
                    # A (part of) tape replica was deleted. Update the on_tape flag of the dataset.
                    dataset.on_tape = Dataset.TAPE_NONE
                    for replica in dataset.replicas:
                        if replica.site.storage_type == Site.TYPE_MSS:
                            if replica.is_full():
                                dataset.on_tape = Dataset.TAPE_FULL
                            elif dataset.on_tape != Dataset.TAPE_FULL:
                                dataset.on_tape = Dataset.TAPE_PARTIAL

    def find_tape_copies(self, inventory): #override (ReplicaInfoSourceInterface)
        """
        Use 'subscriptions' query to check if all blocks of the dataset are on tape.
        Queries only for datasets where on_tape != FULL and status in [VALID, PRODUCTION].
        site=T*MSS -> tape
        """

        all_sites = inventory.sites.values()
        all_groups = inventory.groups.values()
 
        # Routine to fetch data and fill the list of blocks on tape
        def inquire_phedex(dataset_list):
            options = [('create_since', 0), ('node', 'T*_MSS')]
            options.extend([('block', dataset.name + '#*') for dataset in dataset_list]) # this will fetch dataset-level subscriptions too

            source = self._make_phedex_request('subscriptions', options, method = POST)
           
            # Elements of the returned list has a structure
            # {'name': dataset_name, 'bytes': N, .., 'subscription': [ds_subscriptions], 'block': [blocks]}
            # ds_subscription:
            # {'custodial': 'y/n', .., 'node_bytes': N}
            # block:
            # {'bytes': N, 'name': DS#BL, 'subscription': [bl_subscriptions]}
            # bl_subscription:
            # {'custodial': 'y/n', .., 'node_bytes': N}
            #
            # dataset.on_tape = TAPE_FULL if
            #  . A ds_subscription with node_bytes = bytes exist, or
            #  . All blocks are at one node and node_bytes = bytes
            # dataset.on_tape = TAPE_PARTIAL if not TAPE_FULL and
            #  . A ds_subscription exists, or
            #  . A bl_subscription exists
            # dataset.on_tape = TAPE_NONE if not (TAPE_FULL or TAPE_PARTIAL)
 
            for ds_entry in source:
                dataset = inventory.datasets[ds_entry['name']]

                ds_bytes = ds_entry['bytes']
 
                # if a dataset-level or block-level subscription exists, it's at least partial
 
                if 'subscription' in ds_entry:
                    if len(ds_entry['subscription']) != 0:
                        dataset.on_tape = Dataset.TAPE_PARTIAL
 
                    for ds_subscription in ds_entry['subscription']:
                        if ds_subscription['node_bytes'] == ds_bytes:
                            dataset.on_tape = Dataset.TAPE_FULL
                            break
     
                    if dataset.on_tape == Dataset.TAPE_FULL:
                        # no more need to process data
                        continue
  
                if 'block' in ds_entry:
                    if len(ds_entry['block']) != 0:
                        dataset.on_tape = Dataset.TAPE_PARTIAL
  
                    block_names = set(b.name for b in dataset.blocks)
                    # collect the list of blocks subscribed at each tape site
                    blocks_at_sites = collections.defaultdict(set)
     
                    for bl_entry in ds_entry['block']:
                        name = bl_entry['name']
  
                        try:
                            block_name = Block.translate_name(name[name.find('#') + 1:])
                        except:
                            logger.error('Invalid block name %s in subscriptions', name)
                            continue
     
                        bl_bytes = bl_entry['bytes']
     
                        for bl_subscription in bl_entry['subscription']:
                            # only consider full block replicas
                            if bl_subscription['node_bytes'] == bl_bytes:
                                blocks_at_sites[bl_subscription['node']].add(block_name)

                    # if there is at least one tape site with a full list of block replicas, set on_tape to TAPE_FULL and be done
                    for names in blocks_at_sites.values():
                        if names == block_names:
                            dataset.on_tape = Dataset.TAPE_FULL
                            break


        # this function called only during full update - we have all datasets we care about in memory already
        chunk_size = 1000
        dataset_chunks = [[]]

        # Loop over datasets not on tape
        for dataset in inventory.datasets.values():
           # on_tape is TAPE_NONE by default
           if dataset.on_tape == Dataset.TAPE_FULL:
               continue

           if dataset.status != Dataset.STAT_VALID and dataset.status != Dataset.STAT_PRODUCTION:
               continue

           if dataset.blocks is None:
               # this dataset is not loaded at the moment
               continue
 
           # set it back to NONE first
           dataset.on_tape = Dataset.TAPE_NONE

           dataset_chunks[-1].append(dataset)
           if len(dataset_chunks[-1]) == chunk_size:
               dataset_chunks.append([])

        if len(dataset_chunks[-1]) == 0:
            dataset_chunks.pop()
        
        ntotal = sum(len(c) for c in dataset_chunks)
        logger.info('find_tape_copies  Checking tape copies of %d datasets.', ntotal)
        
        parallel_exec(inquire_phedex, dataset_chunks, print_progress = (ntotal > 1000))

    def replica_exists_at_site(self, site, item): #override (ReplicaInfoSourceInterface)
        """
        Argument item can be a Dataset, Block, or File. Returns true if a replica exists at the site.
        """

        options = ['node=' + site.name]

        if type(item) == Dataset:
            options += ['dataset=' + item.name, 'show_dataset=y']
        elif type(item) == DatasetReplica:
            options += ['dataset=' + item.dataset.name, 'show_dataset=y']
        elif type(item) == Block:
            options += ['block=' + item.dataset.name + '%23' + item.real_name()]
        elif type(item) == BlockReplica:
            options += ['block=' + item.block.dataset.name + '%23' + item.block.real_name()]
        else:
            raise RuntimeError('Invalid input passed: ' + repr(item))
        
        source = self._make_phedex_request('blockreplicas', options)

        return len(source) != 0

    def set_dataset_details(self, datasets): #override (DatasetInfoSourceInterface)
        """
        Argument datasets is a {name: dataset} dict.
        skip_valid is True for routine inventory update.

        @param datasets  List of datasets to be updated
        """

        logger.info('set_dataset_details  Finding blocks and files for %d datasets.', len(datasets))

        self._set_dataset_constituent_info(datasets)

        logger.info('set_dataset_details  Setting status of %d datasets.', len(datasets))

        # DBS 'datasetlist' query. Sets not just the status but also the dataset type.
        self._set_dataset_status_and_type(datasets)

        # some datasets may become IGNORED after set_dataset_status_and_type
        release_unknown = filter(lambda d: d.status != Dataset.STAT_IGNORED and d.software_version is None, datasets)

        logger.info('set_dataset_details  Finding the software version for %d datasets.', len(release_unknown))

        self._set_software_version_info(release_unknown)

    def _set_dataset_constituent_info(self, datasets):
        """
        Query phedex "data" interface and fill the list of blocks.
        Argument is a list of datasets.
        """

        def inquire_phedex(list_chunk):
            # need to combine the results of two queries (level=block and level=file)
            # because level=file skips datasets and blocks with 0 files

            result = dict()

            # PhEDEx sometimes fails to return data of all datasets. The behavior is reproducible but not predictable to me..
            # We therefore retry queries until all datasets are covered, or all single-dataset queries return nothing.
            dataset_names = [d.name for d in list_chunk]
            
            while len(dataset_names) != 0:
                options = [('level', 'block')]
                options.extend([('dataset', n) for n in dataset_names])
                response = self._make_phedex_request('data', options, method = POST)

                if len(response) == 0:
                    response = [{'dataset': []}]
                    # go one by one
                    for n in dataset_names:
                        options = [('level', 'block'), ('dataset', n)]
                        resp = self._make_phedex_request('data', options, method = POST)

                        if len(resp) == 0:
                            dataset_names.remove(n)
                        else:
                            response[0]['dataset'].append(resp[0]['dataset'][0])

                for entry in response[0]['dataset']:
                    dataset_names.remove(entry['name'])

                    # as crazy as it sounds, PhEDEx can have multiple independent records of identically named datasets
                    try:
                        result[entry['name']]['block'].extend(entry['block'])
                    except KeyError:
                        result[entry['name']] = entry

            # Repeat with level=file
            dataset_names = [d.name for d in list_chunk]

            while len(dataset_names) != 0:
                options = [('level', 'file')]
                options.extend([('dataset', n) for n in dataset_names])
                response = self._make_phedex_request('data', options, method = POST)

                if len(response) == 0:
                    response = [{'dataset': []}]
                    # go one by one
                    for n in dataset_names:
                        options = [('level', 'file'), ('dataset', n)]
                        resp = self._make_phedex_request('data', options, method = POST)
                        if len(resp) == 0:
                            dataset_names.remove(n)
                        else:
                            response[0]['dataset'].append(resp[0]['dataset'][0])

                for ds_update_entry in response[0]['dataset']:
                    dataset_names.remove(ds_update_entry['name'])

                    files_dict = dict((b['name'], b['file']) for b in ds_update_entry['block'])
                    for block_entry in result[ds_update_entry['name']]['block']:
                        try:
                            file_entries = files_dict[block_entry['name']]
                        except KeyError:
                            continue
    
                        block_entry['file'] = file_entries

            # parts of this block that works solely on individual datasets (as opposed to making changes to sites) don't need to be locked
            # but this is a pure processing code (no I/O) and therefore locking doesn't matter as long as there is python Global Interpreter Lock
            with lock:
                for dataset in list_chunk:
                    try:
                        ds_entry = result[dataset.name]
                    except KeyError:
                        # This function is called after make_replica_links
                        # i.e. "blockreplicas" knows about this dataset but "data" doesn't.
                        # i.e. something is screwed up.
                        # We used to set the status to IGNORED, but this would cause problems
                        # with very new datasets.
                        dataset.is_open = True
                        dataset.status = Dataset.STAT_UNKNOWN
                        continue
    
                    dataset.is_open = (ds_entry['is_open'] == 'y')

                    if dataset.blocks is None:
                        dataset.blocks = []
                        dataset.size = 0
                        dataset.num_files = 0

                    # start from the full list of blocks and files and remove ones found in PhEDEx
                    invalidated_blocks = set(dataset.blocks)

                    files = [] # list of (lfn, block, size)

                    for block_entry in ds_entry['block']:
                        try:
                            block_name = Block.translate_name(block_entry['name'].replace(dataset.name + '#', ''))
                        except:
                            logger.error('Invalid block name %s in data', block_entry['name'])
                            continue
    
                        block = dataset.find_block(block_name)
    
                        if block is None:
                            block = Block(
                                block_name,
                                dataset = dataset,
                                size = block_entry['bytes'],
                                num_files = block_entry['files'],
                                is_open = (block_entry['is_open'] == 'y')
                            )
                            dataset.blocks.append(block)

                            dataset.size += block.size
                            dataset.num_files += block.num_files
    
                        else:
                            invalidated_blocks.remove(block)
                            if block.size != block_entry['bytes'] or block.num_files != block_entry['files'] or block.is_open != (block_entry['is_open'] == 'y'):
                                block = dataset.update_block(block_name, block_entry['bytes'], block_entry['files'], (block_entry['is_open'] == 'y'))

                        if block_entry['time_update'] is not None and int(block_entry['time_update']) > dataset.last_update:
                            dataset.last_update = int(block_entry['time_update'])

                        for file_entry in block_entry['file']:
                            files.append((file_entry['lfn'], block, file_entry['size']))

                    for block in invalidated_blocks:
                        logger.info('Removing block %s from dataset %s', block.real_name(), dataset.name)
                        dataset.remove_block(block)

                    if dataset.files is None:
                        dataset.files = set()
                        for file_info in files:
                            dataset.files.add(File.create(*file_info))

                    else:
                        # file structure already exists for the dataset. compare to query results and update.

                        files.sort()
    
                        # files in invalidated blocks are already removed by Dataset.remove_block()
                        known_files = sorted(dataset.files, key = lambda f: f.fullpath())
    
                        invalidated_files = []
    
                        # compare two sorted lists side-by-side
                        isource = 0
                        iknown = 0
                        while True:
                            if isource == len(files):
                                # no more from phedex; rest is known but invalidated
                                invalidated_files.extend(known_files[iknown:])
                                break
    
                            elif iknown == len(known_files):
                                # all remaining files are new
                                for file_info in files[isource:]:
                                    dataset.files.add(File.create(*file_info))
                                break
    
                            else:
                                phed_name, block, phed_size = files[isource]
                                known_file = known_files[iknown]
                                known_path = known_file.fullpath()
    
                                pathcmp = cmp(phed_name, known_path)
    
                                if pathcmp == 0:
                                    # same file
                                    if phed_size != known_file.size:
                                        dataset.update_file(phed_name, phed_size)
        
                                    isource += 1
                                    iknown += 1
    
                                elif pathcmp < 0:
                                    # new file
                                    dataset.files.add(File.create(phed_name, block, phed_size))
                                    isource += 1
    
                                else:
                                    # invalidated file
                                    invalidated_files.append(known_file)
                                    iknown += 1
    
                        for lfile in invalidated_files:
                            logger.info('Removing file %s from dataset %s', lfile.fullpath(), dataset.name)
                            dataset.files.remove(lfile)


        # set_constituent can take 10000 datasets at once, make it smaller and more parallel
        chunk_size = 100
        dataset_chunks = []

        start = 0
        while start < len(datasets):
            dataset_chunks.append(datasets[start:start + chunk_size])
            start += chunk_size

        parallel_exec(inquire_phedex, dataset_chunks, num_threads = 64, print_progress = (len(datasets) > 1000))

    def _set_dataset_status_and_type(self, datasets):
        """
        Use DBS 'datasetlist' to set dataset status and type.
        Called by fill_dataset_info to inquire about production/unknown datasets,
        or by set_dataset_details for a full scan.
        Argument is a list of datasets.
        """

        def inquire_dbs(dataset_list):
            # here threads are genuinely independent - no lock required

            names = [d.name for d in dataset_list]

            # We may have an invalid dataset within the list, in which case the entire call will be scrapped.
            # In such cases, we need to identify and throw out the invalid datasets recursively.

            try:
                dbs_response = self._make_dbs_request('datasetlist', {'dataset': names, 'detail': True}, method = POST, format = 'json')
            except:
                if self._dbs_interface.last_errorcode == 400:
                    if len(dataset_list) == 1:
                        dataset = dataset_list[0]
                        logger.debug('set_dataset_details  DBS throws an error on %s.', dataset.name)
                        # this dataset is in PhEDEx but not in DBS - set to IGNORED and clean them up regularly
                        dataset.status = Dataset.STAT_UNKNOWN
                        dataset.data_type = Dataset.TYPE_UNKNOWN
                    else:
                        # split the list in half and inquire DBS for each
                        inquire_dbs(dataset_list[:len(dataset_list) / 2])
                        inquire_dbs(dataset_list[len(dataset_list) / 2:])

                    return

                else:
                    logger.error('DBS error: %s', str(self._dbs_interface.last_exception))
                    raise RuntimeError('set_dataset_status_and_type')
                    
            # normal return
            result = dict((e['dataset'], e) for e in dbs_response)
    
            for dataset in dataset_list:
                try:
                    dbs_entry = result[dataset.name]
                except KeyError:
                    logger.debug('set_dataset_details  %s is not in DBS.', dataset.name)
                    # this dataset is in PhEDEx but not in DBS - set to UNKNOWN
                    # We used to set the status to IGNORED, but this would cause problems
                    # with very new datasets.
                    dataset.status = Dataset.STAT_UNKNOWN
                    dataset.data_type = Dataset.TYPE_UNKNOWN
                    continue
    
                dataset.status = Dataset.status_val(dbs_entry['dataset_access_type'])
                dataset.data_type = Dataset.data_type_val(dbs_entry['primary_ds_type'])
                if int(dbs_entry['last_modification_date']) > dataset.last_update:
                    # normally last_update is determined by the last block update
                    # in case there was a change in the dataset info itself in DBS
                    dataset.last_update = int(dbs_entry['last_modification_date'])


        # set_status_type can work on up to 1000 datasets, but the http POST seems not able to handle huge inputs
        chunk_size = 300
        dataset_chunks = []

        start = 0
        while start < len(datasets):
            dataset_chunks.append(datasets[start:start + chunk_size])
            start += chunk_size

        parallel_exec(inquire_dbs, dataset_chunks, print_progress = (len(datasets) > 1000))

    def _set_software_version_info(self, datasets):
        """
        Use DBS 'releaseversions' to set software versions of datasets.
        Argument is a list of datasets.
        """

        def inquire_dbs(dataset):
            logger.debug('set_dataset_software_info  Fetching software version for %s', dataset.name)

            result = self._make_dbs_request('releaseversions', ['dataset=' + dataset.name])
            if len(result) == 0 or 'release_version' not in result[0]:
                return
    
            # a dataset can have multiple versions; use the first one
            version = result[0]['release_version'][0]

            matches = re.match('CMSSW_([0-9]+)_([0-9]+)_([0-9]+)(|_.*)', version)
            if matches:
                cycle, major, minor = map(int, [matches.group(i) for i in range(1, 4)])
    
                if matches.group(4):
                    suffix = matches.group(4)[1:]
                else:
                    suffix = ''
    
                dataset.software_version = (cycle, major, minor, suffix)

        parallel_exec(inquire_dbs, datasets, print_progress = (len(datasets) > 1000))

    def _make_phedex_request(self, resource, options = [], method = GET, format = 'url', raw_output = False):
        """
        Make a single PhEDEx request call. Returns a list of dictionaries from the body of the query result.
        """

        resp = self._phedex_interface.make_request(resource, options = options, method = method, format = format, cache_lifetime = config.phedex.cache_lifetime)

        try:
            result = resp['phedex']
        except KeyError:
            logger.error(resp)
            return

        self._last_request = result['request_timestamp']
        self._last_request_url = result['request_url']

        if logger.getEffectiveLevel() == logging.DEBUG:
            logger.debug(pprint.pformat(result))

        if raw_output:
            return result

        for metadata in ['request_timestamp', 'instance', 'request_url', 'request_version', 'request_call', 'call_time', 'request_date']:
            result.pop(metadata)

        # the only one item left in the results should be the result body. Clone the keys to use less memory..
        key = result.keys()[0]
        body = result[key]
        
        return body

    def _make_dbs_request(self, resource, options = [], method = GET, format = 'url'):
        """
        Make a single DBS request call. Returns a list of dictionaries from the body of the query result.
        """

        resp = self._dbs_interface.make_request(resource, options = options, method = method, format = format)

        if logger.getEffectiveLevel() == logging.DEBUG:
            logger.debug(pprint.pformat(resp))

        return resp

    def _form_catalog_xml(self, file_catalogs, human_readable = False):
        """
        Take a catalog dict of form {dataset: [block]} and form an input xml for delete and subscribe calls.
        """

        # we should consider using an actual xml tool
        if human_readable:
            xml = '<data version="2.0">\n <dbs name="%s">\n' % config.dbs.url_base
        else:
            xml = '<data version="2.0"><dbs name="%s">' % config.dbs.url_base

        for dataset, blocks in file_catalogs.items():
            if human_readable:
                xml += '  '

            xml += '<dataset name="{name}" is-open="{is_open}">'.format(name = dataset.name, is_open = ('y' if dataset.is_open else 'n'))

            if human_readable:
                xml += '\n'

            for block in blocks:
                block_name = dataset.name + '#' + block.real_name()

                if human_readable:
                    xml += '   '
                
                xml += '<block name="{name}" is-open="{is_open}"/>'.format(name = block_name, is_open = ('y' if block.is_open else 'n'))
                if human_readable:
                    xml += '\n'

            if human_readable:
                xml += '  '

            xml += '</dataset>'

            if human_readable:
                xml += '\n'

        if human_readable:
            xml += ' </dbs>\n</data>\n'
        else:
            xml += '</dbs></data>'

        return xml


if __name__ == '__main__':

    import sys
    from argparse import ArgumentParser

    parser = ArgumentParser(description = 'PhEDEx interface')

    parser.add_argument('command', metavar = 'COMMAND', help = 'Command to execute.')
    parser.add_argument('options', metavar = 'EXPR', nargs = '*', default = [], help = 'Option string as passed to PhEDEx datasvc.')
    parser.add_argument('--url', '-u', dest = 'phedex_url', metavar = 'URL', default = config.phedex.url_base, help = 'PhEDEx URL base.')
    parser.add_argument('--method', '-m', dest = 'method', metavar = 'METHOD', default = 'GET', help = 'HTTP method.')
    parser.add_argument('--log-level', '-l', metavar = 'LEVEL', dest = 'log_level', default = '', help = 'Logging level.')
    parser.add_argument('--raw', '-A', dest = 'raw_output', action = 'store_true', help = 'Print RAW PhEDEx response.')
    parser.add_argument('--test', '-T', dest = 'is_test', action = 'store_true', help = 'Test mode for commands delete and subscribe.')
 
    args = parser.parse_args()
    sys.argv = []

    if args.log_level:
        try:
            level = getattr(logging, args.log_level.upper())
            logging.getLogger().setLevel(level)
        except AttributeError:
            logging.warning('Log level ' + args.log_level + ' not defined')

    command = args.command

    interface = PhEDExDBSSSB(phedex_url = args.phedex_url)

    if args.method == 'POST':
        method = POST
    else:
        method = GET

    options = args.options

    if command == 'delete' or command == 'subscribe':
        method = POST

        if not args.is_test and (args.phedex_url == config.phedex.url_base or 'prod' in args.phedex_url):
            print 'Are you sure you want to run this command on a prod instance? [Y/n]'
            response = sys.stdin.readline().strip()
            if response != 'Y':
                sys.exit(0)

        site = None
        group = None
        datasets = []
        blocks = {}
        comments = ''
        for io in xrange(len(args.options)):
            opt = args.options[io]
            matches = re.match('(node|group|dataset|block|comments)=(.+)', opt)
            if not matches:
                print 'Invalid argument ' + opt
                sys.exit(1)

            key = matches.group(1)
            value = matches.group(2)

            if key == 'node':
                site = Site(value)
            elif key == 'group':
                group = Group(value)
            elif key == 'dataset':
                if not re.match('/[^/]+/[^/]+/[^/]+', value):
                    print 'Invalid dataset name ' + value
                    sys.exit(1)

                if value not in datasets:
                    datasets.append(value)
            elif key == 'block':
                if '#' in value:
                    dname, bnane = value.split('#')
                else:
                    dname, bnane = value.split('%23')

                if not re.match('/[^/]+/[^/]+/[^/]+', dname):
                    print 'Invalid dataset name ' + dname
                    sys.exit(1)
    
                if len(bnane) != 36:
                    print 'Invalid block name ' + dname + '#' + bnane
                    sys.exit(1)

                try:
                    if bname not in blocks[dname]:
                        blocks[dname].append(bnane)
                except KeyError:
                    blocks[dname] = [bnane]

            elif key == 'comments':
                comments = value

        if site is None or (command == 'subscribe' and group is None) or (len(datasets) == 0 and len(blocks) == 0) or comments == '':
            print 'Must specify node, group, comments, and dataset or block'
            sys.exit(1)

        for dname in datasets:
            if dname in blocks:
                print 'Cannot make dataset-level and block-level requests of a same dataset.'
                sys.exit(1)

        replicas = []
        for dname in datasets:
            dataset = Dataset(dname)
            replicas.append(DatasetReplica(dataset, site))

        for dname, bnames in blocks.items():
            dataset = Dataset(dname)
            dataset_replica = DatasetReplica(dataset, site)
            replicas.append(dataset_replica)

            for bname in bnames:
                block = Block(Block.translate_name(bname), dataset, 0, 0, False)
                # don't add the block to dataset (otherwise will become a dataset-level operation)
                block_replica = BlockReplica(block, site, group, True, False, 0)
                dataset_replica.block_replicas.append(block_replica)

        print 'Replicas', replicas
        print 'Comments', comments
        print 'Confirm ' + command + ' [Y/n]'
        response = sys.stdin.readline().strip()
        if response != 'Y':
            sys.exit(0)

        if command == 'delete':
            interface.schedule_deletions(replicas, comments = comments, is_test = args.is_test)

        elif command == 'subscribe':
            interface.schedule_copies(replicas, group, comments = comments, is_test = args.is_test)

        sys.exit(0)

    elif command == 'updaterequest' or command == 'updatesubscription' or command == 'data':
        method = POST

    result = interface._make_phedex_request(command, options, method = method, raw_output = args.raw_output)

    if command == 'requestlist':
        result.sort(key = lambda x: x['id'])

    pprint.pprint(result)<|MERGE_RESOLUTION|>--- conflicted
+++ resolved
@@ -568,58 +568,7 @@
             
         if last_update > 0:
             # delta deletions part
-<<<<<<< HEAD
             self._check_deletions(inventory, all_sites, all_groups, dataset_filt, last_update)
-=======
-            logger.info('Checking for deleted dataset and block replicas.')
-
-            for site in all_sites:
-                options = ['node=%s' % site.name, 'complete=y', 'complete_since=%d' % last_update]
-                if dataset_filt != '/*/*/*':
-                    options += ['dataset=' + dataset_filt]
-
-                deletions = self._make_phedex_request('deletions', options)
-
-                for phedex_entry in deletions:
-                    ds_name = phedex_entry['name']
-                    try:
-                        dataset = inventory.datasets[ds_name]
-                        logger.debug("Found dataset %s in memory", ds_name)
-                    except KeyError:
-                        logger.debug("Loading dataset %s", ds_name)
-                        dataset, in_store = inventory.load_dataset(ds_name, load_blocks = True, load_files = False, load_replicas = True, sites = all_sites, groups = all_groups)
-                        
-                    dataset_replica = dataset.find_replica(site)
-
-                    if dataset_replica is None:
-                        logger.error('Trying to delete blocks from dataset_replica of %s that does not exist on site %s.' % (ds_name, site))
-                        continue
-
-                    for block_entry in phedex_entry['block']:
-                        block_name = block_entry['name'].split('#', 1)[1]
-                        block_replica = dataset_replica.find_block_replica(Block.translate_name(block_name))
-                        if block_replica is None:
-                            logger.error('Trying to delete a block %s that is not in the dataset replica.' % block_name)
-                            continue
-                        else:
-                            dataset_replica.block_replicas.remove(block_replica)
-                            site.remove_block_replica(block_replica)
-
-                    if len(dataset_replica.block_replicas) == 0:
-                        dataset.replicas.remove(dataset_replica)
-                        site.dataset_replicas.remove(dataset_replica)
-
-                    if site.storage_type == Site.TYPE_MSS:
-                        # A (part of) tape replica was deleted. Update the on_tape flag of the dataset.
-                        dataset.on_tape = Dataset.TAPE_NONE
-                        for replica in dataset.replicas:
-                            if replica.site.storage_type == Site.TYPE_MSS:
-                                if replica.is_full():
-                                    dataset.on_tape = Dataset.TAPE_FULL
-                                elif dataset.on_tape != Dataset.TAPE_FULL:
-                                    dataset.on_tape = Dataset.TAPE_PARTIAL
-
->>>>>>> f7cff087
 
         # Following dataset status check only works for full updates!! Need to come up with a way to do this in delta
         if last_update == 0:
@@ -995,7 +944,11 @@
         logger.info('Checking for deleted dataset and block replicas.')
 
         for site in site_list:
-            deletions = self._make_phedex_request('deletions', ['node=%s' % site.name, 'request_since=%d' % last_update, 'dataset=%s' % dataset_filt])
+            options = ['node=%s' % site.name, 'complete=y', 'complete_since=%d' % last_update]
+            if dataset_filt != '/*/*/*':
+                options += ['dataset=' + dataset_filt]
+
+            deletions = self._make_phedex_request('deletions', options)
 
             for phedex_entry in deletions:
                 ds_name = phedex_entry['name']
