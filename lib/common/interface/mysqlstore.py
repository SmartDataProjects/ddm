import os
import time
import datetime
import re
import socket
import logging
import fnmatch

from common.interface.store import LocalStoreInterface
from common.interface.mysql import MySQL
from common.dataformat import Dataset, Block, Site, Group, DatasetReplica, BlockReplica, DatasetRequest
import common.configuration as config

logger = logging.getLogger(__name__)

class MySQLStore(LocalStoreInterface):
    """Interface to MySQL."""

    class DatabaseError(Exception):
        pass

    def __init__(self):
        super(self.__class__, self).__init__()

        self._mysql = MySQL(**config.mysqlstore.db_params)

        self.last_update = self._mysql.query('SELECT UNIX_TIMESTAMP(`last_update`) FROM `system`')[0] # MySQL displays last_update in local time, but returns the UTC timestamp

        self._datasets_to_ids = {} # cache dictionary object -> mysql id
        self._sites_to_ids = {} # cache dictionary object -> mysql id
        self._groups_to_ids = {} # cache dictionary object -> mysql id
        self._ids_to_datasets = {} # cache dictionary mysql id -> object
        self._ids_to_sites = {} # cache dictionary mysql id -> object
        self._ids_to_groups = {} # cache dictionary mysql id -> object

    def _do_acquire_lock(self, blocking): #override
        while True:
            # Use the system table to "software-lock" the database
            self._mysql.query('LOCK TABLES `system` WRITE')
            self._mysql.query('UPDATE `system` SET `lock_host` = %s, `lock_process` = %s WHERE `lock_host` LIKE \'\' AND `lock_process` = 0', socket.gethostname(), os.getpid())

            # Did the update go through?
            host, pid = self._mysql.query('SELECT `lock_host`, `lock_process` FROM `system`')[0]
            self._mysql.query('UNLOCK TABLES')

            if host == socket.gethostname() and pid == os.getpid():
                # The database is locked.
                break

            if blocking:
                logger.warning('Failed to lock database. Waiting 30 seconds..')
                time.sleep(30)
            else:
                logger.warning('Failed to lock database.')
                return False

        return True

    def _do_release_lock(self, force): #override
        self._mysql.query('LOCK TABLES `system` WRITE')
        if force:
            self._mysql.query('UPDATE `system` SET `lock_host` = \'\', `lock_process` = 0')
        else:
            self._mysql.query('UPDATE `system` SET `lock_host` = \'\', `lock_process` = 0 WHERE `lock_host` LIKE %s AND `lock_process` = %s', socket.gethostname(), os.getpid())

        # Did the update go through?
        host, pid = self._mysql.query('SELECT `lock_host`, `lock_process` FROM `system`')[0]
        self._mysql.query('UNLOCK TABLES')

        if host != '' or pid != 0:
            raise LocalStoreInterface.LockError('Failed to release lock from ' + socket.gethostname() + ':' + str(os.getpid()))

    def _do_make_snapshot(self, tag, clear): #override
        new_db = self._mysql.make_snapshot(tag)
        
        self._mysql.query('UPDATE `%s`.`system` SET `lock_host` = \'\', `lock_process` = 0' % new_db)

        tables = []
        if clear == LocalStoreInterface.CLEAR_ALL:
            tables = self._mysql.query('SHOW TABLES')
        elif clear == LocalStoreInterface.CLEAR_REPLICAS:
            tables = ['dataset_replicas', 'block_replicas', 'block_replica_sizes']

        for table in tables:
            if table == 'system':
                continue

            # drop the original table and copy back the format from the snapshot
            self._mysql.query('TRUNCATE TABLE `{orig}`.`{table}`'.format(orig = self._mysql.db_name(), table = table))

    def _do_remove_snapshot(self, tag, newer_than, older_than): #override
        if tag:
            self._mysql.remove_snapshot(tag = tag)
        else:
            self._mysql.remove_snapshot(newer_than = newer_than, older_than = older_than)

    def _do_list_snapshots(self, timestamp_only):
        return self._mysql.list_snapshots(timestamp_only)

    def _do_clear_cache(self): #override
        """
        Clear the id <-> object mappings.
        """

        self._datasets_to_ids = {} # cache dictionary object -> mysql id
        self._sites_to_ids = {} # cache dictionary object -> mysql id
        self._groups_to_ids = {} # cache dictionary object -> mysql id
        self._ids_to_datasets = {} # cache dictionary mysql id -> object
        self._ids_to_sites = {} # cache dictionary mysql id -> object
        self._ids_to_groups = {} # cache dictionary mysql id -> object

    def _do_clear(self):
        tables = self._mysql.query('SHOW TABLES')
        tables.remove('system')

        for table in tables:
            # drop the original table and copy back the format from the snapshot
            self._mysql.query('TRUNCATE TABLE `{orig}`.`{table}`'.format(orig = self._mysql.db_name(), table = table))

    def _do_recover_from(self, tag): #override
        self._mysql.recover_from(tag)

    def _do_switch_snapshot(self, tag): #override
        snapshot_name = self._mysql.db_name() + '_' + tag

        self._mysql.query('USE ' + snapshot_name)

    def _do_set_last_update(self, tm): #override
        self._mysql.query('UPDATE `system` SET `last_update` = FROM_UNIXTIME(%d)' % int(tm))

    def _do_get_site_list(self, site_filt): #override
        # Load sites
        site_names = []

        names = self._mysql.query('SELECT `name` FROM `sites`')

        if type(site_filt) is str:
            site_filt = [site_filt]
        
        for name in names:
            for filt in site_filt:
                if fnmatch.fnmatch(name, filt):
                    break
            else:
                # no match
                continue

            site_names.append(name)

        return site_names

    def _do_load_data(self, site_filt, dataset_filt, load_replicas): #override
        # Load sites
        site_list = []

<<<<<<< HEAD
        sites = self._mysql.query('SELECT `name`, `host`, `storage_type`, `backend`, `storage`, `cpu`, `status`+0 FROM `sites`')
=======
        sites = self._mysql.query('SELECT `name`, `host`, `storage_type`+0, `backend`, `storage`, `cpu`, `status`+0 FROM `sites`')
>>>>>>> 7bc5315b

        for name, host, storage_type, backend, storage, cpu, status in sites:
            if type(site_filt) is str:
                if site_filt != '*' and not fnmatch.fnmatch(name, site_filt):
                    continue

            elif type(site_filt) is list:
                if name not in site_filt:
                    continue

            site = Site(name, host = host, storage_type = Site.storage_type_val(storage_type), backend = backend, storage = storage, cpu = cpu, status = status)
            site_list.append(site)

        self._set_site_ids(site_list)

        logger.info('Loaded data for %d sites.', len(sites))

        # Load groups
        group_list = []

        groups = self._mysql.query('SELECT `name` FROM `groups`')

        for name in groups:
            group = Group(name)
            group_list.append(group)

        self._set_group_ids(group_list)

        logger.info('Loaded data for %d groups.', len(groups))

#        # Load site quotas
#        quotas = self._mysql.query('SELECT `site_id`, `group_id`, `storage` FROM `quotas`')
#        for site_id, group_id, storage in quotas:
#            try:
#                site = self._ids_to_sites[site_id]
#            except KeyError:
#                continue
#
#            try:
#                group = self._ids_to_groups[group_id]
#            except KeyError:
#                continue
#
#            site.set_group_quota(group, storage)
#
#        for site in site_list:
#            for group in group_list:
#                if site.group_present(group):
#                    logger.info('Setting quota for %s on %s to %d', group.name, site.name, int(site.storage / len(group_list)))
#                    site.set_group_quota(group, int(site.storage / len(group_list)))

        # Load software versions
        software_version_map = {} # id -> version

        versions = self._mysql.query('SELECT `id`, `cycle`, `major`, `minor`, `suffix` FROM `software_versions`')

        for software_version_id, cycle, major, minor, suffix in versions:
            software_version_map[software_version_id] = (cycle, major, minor, suffix)

        logger.info('Loaded data for %d software versions.', len(versions))

        del versions

        # Load datasets
        dataset_list = []

        datasets = self._mysql.query('SELECT `name`, `status`+0, `on_tape`, `data_type`+0, `software_version_id`, UNIX_TIMESTAMP(`last_update`), `is_open` FROM `datasets`')

        for name, status, on_tape, data_type, software_version_id, last_update, is_open in datasets:
            if dataset_filt != '/*/*/*' and not fnmatch.fnmatch(name, dataset_filt):
                continue

            dataset = Dataset(name, status = int(status), on_tape = on_tape, data_type = int(data_type), last_update = last_update, is_open = (is_open == 1))
            if software_version_id != 0:
                dataset.software_version = software_version_map[software_version_id]

            dataset_list.append(dataset)

        self._set_dataset_ids(dataset_list)

        logger.info('Loaded data for %d datasets.', len(datasets))

        del datasets

        if len(dataset_list) == 0:
            return site_list, group_list, dataset_list

        # Load blocks
        block_map = {} # id -> block

        sql = 'SELECT `id`, `dataset_id`, `name`, `size`, `num_files`, `is_open` FROM `blocks`'
        if dataset_filt != '/*/*/*':
            sql += ' WHERE `dataset_id` IN (%s)' % (','.join(map(str, self._ids_to_datasets.keys())))
        sql += ' ORDER BY `dataset_id`'

        blocks = self._mysql.query(sql)

        _dataset_id = 0
        dataset = None
        for block_id, dataset_id, name, size, num_files, is_open in blocks:
            if dataset_id != _dataset_id:
                dataset = self._ids_to_datasets[dataset_id]
                _dataset_id = dataset_id

            block = Block(Block.translate_name(name), dataset, size, num_files, is_open)

            dataset.blocks.append(block)

            block_map[block_id] = block

        logger.info('Loaded data for %d blocks.', len(blocks))

        del blocks

        if load_replicas:
            # Link datasets to sites
            logger.info('Linking datasets to sites.')
    
            sql = 'SELECT `dataset_id`, `site_id`, `group_id`, `completion`, `is_custodial`, UNIX_TIMESTAMP(`last_block_created`) FROM `dataset_replicas`'
    
            conditions = []
            if site_filt != '*':
                conditions.append('`site_id` IN (%s)' % (','.join(map(str, self._ids_to_sites.keys()))))
            if dataset_filt != '/*/*/*':
                conditions.append('`dataset_id` IN (%s)' % (','.join(map(str, self._ids_to_datasets.keys()))))
    
            if len(conditions) != 0:
                sql += ' WHERE ' + ' AND '.join(conditions)

            sql += 'ORDER BY `dataset_id`'

            dataset_replicas = self._mysql.query(sql)

            _dataset_id = 0
    
            for dataset_id, site_id, group_id, completion, is_custodial, last_block_created in dataset_replicas:
                if dataset_id != _dataset_id:
                    _dataset_id = dataset_id
                    dataset = self._ids_to_datasets[_dataset_id]

                site = self._ids_to_sites[site_id]
                if group_id == 0:
                    group = None
                else:
                    group = self._ids_to_groups[group_id]
    
                rep = DatasetReplica(dataset, site, group = group, is_complete = (completion != 'incomplete'), is_custodial = is_custodial, last_block_created = last_block_created)
    
                dataset.replicas.append(rep)
                site.dataset_replicas.add(rep)

            del dataset_replicas

            logger.info('Linking blocks to sites.')
    
            # Link blocks to sites and groups
            sql = 'SELECT `block_id`, `site_id`, `group_id`, `is_complete`, `is_custodial` FROM `block_replicas`'
    
            conditions = []
            if site_filt != '*':
                conditions.append('`site_id` IN (%s)' % (','.join(map(str, self._ids_to_sites.keys()))))
            if dataset_filt != '/*/*/*':
                conditions.append('`block_id` IN (%s)' % (','.join(map(str, block_map.keys()))))
    
            if len(conditions) != 0:
                sql += ' WHERE ' + ' AND '.join(conditions)

            sql += 'ORDER BY `block_id`, `site_id`'

            block_replicas = self._mysql.query(sql)

            sql = 'SELECT `block_id`, `site_id`, `size` FROM `block_replica_sizes`'

            if len(conditions) != 0:
                sql += ' WHERE ' + ' AND '.join(conditions)

            sql += 'ORDER BY `block_id`, `site_id`'

            block_replica_sizes = self._mysql.query(sql)

            _block_id = 0
            isize = 0
            nsize = len(block_replica_sizes)
    
            for block_id, site_id, group_id, is_complete, is_custodial in block_replicas:
                # find the block: avoid looking up for each entry by ordering the block_replicas list by block_id
                if block_id != _block_id:
                    _block_id = block_id
                    block = block_map[_block_id]

                # find the site
                site = self._ids_to_sites[site_id]
                if group_id == 0:
                    group = None
                else:
                    group = self._ids_to_groups[group_id]

                size = block.size
                # find the physical size for incomplete replicas
                if not is_complete:
                    # fast forward the size list to this block (in principle nothing should happen here if the sizes table is up to date)
                    while isize < nsize and block_replica_sizes[isize][0] < _block_id:
                        isize += 1

                    # this replica is incomplete -> there must be a matching entry..
                    if isize < nsize and block_replica_sizes[isize][0] == _block_id:
                        while isize < nsize and block_replica_sizes[isize][1] < site_id:
                            isize += 1
    
                        if isize < nsize and block_replica_sizes[isize][1] == site_id:
                            size = block_replica_sizes[isize][2]
                            isize += 1
    
                rep = BlockReplica(block, site, group = group, is_complete = is_complete, is_custodial = is_custodial, size = size)
    
                site.add_block_replica(rep)
    
                dataset_replica = block.dataset.find_replica(site)
                if dataset_replica:
                    dataset_replica.block_replicas.append(rep)
                else:
                    logger.warning('Found a block replica %s:%s#%s without a corresponding dataset replica', site.name, block.dataset.name, block.real_name())

            del block_replicas

            # For datasets with all replicas complete and not partial, block replica data is not saved on disk
            for dataset in dataset_list:
                for replica in dataset.replicas:
                    if len(replica.block_replicas) != 0:
                        # block replicas of this dataset replica is already taken care of above
                        continue
    
                    for block in dataset.blocks:
                        rep = BlockReplica(block, replica.site, group = replica.group, is_complete = True, is_custodial = replica.is_custodial, size = block.size)
                        replica.site.add_block_replica(rep)
                        replica.block_replicas.append(rep)

        # Finally set last_update
        self.last_update = self._mysql.query('SELECT UNIX_TIMESTAMP(`last_update`) FROM `system`')[0]

        # Only the list of sites, groups, and datasets are returned
        return site_list, group_list, dataset_list

    def _do_load_replica_accesses(self, sites, datasets): #override
        if len(self._datasets_to_ids) == 0:
            self._set_dataset_ids(datasets)
        if len(self._sites_to_ids) == 0:
            self._set_site_ids(sites)

        for dataset in datasets:
            for replica in dataset.replicas:
                replica.accesses[DatasetReplica.ACC_LOCAL].clear()
                replica.accesses[DatasetReplica.ACC_REMOTE].clear()

        # pick up all accesses that are less than 1 year old
        # old accesses will eb removed automatically next time the access information is saved from memory
        accesses = self._mysql.query('SELECT `dataset_id`, `site_id`, YEAR(`date`), MONTH(`date`), DAY(`date`), `access_type`+0, `num_accesses`, `cputime` FROM `dataset_accesses` WHERE `date` > DATE_SUB(NOW(), INTERVAL 2 YEAR) ORDER BY `dataset_id`, `site_id`, `date`')

        # little speedup by not repeating lookups for the same replica
        current_dataset_id = 0
        current_site_id = 0
        replica = None
        for dataset_id, site_id, year, month, day, access_type, num_accesses, cputime in accesses:
            if dataset_id != current_dataset_id:
                try:
                    dataset = self._ids_to_datasets[dataset_id]
                except KeyError:
                    continue

                current_dataset_id = dataset_id
                replica = None
            
            if site_id != current_site_id:
                try:
                    site = self._ids_to_sites[site_id]
                except KeyError:
                    continue

                current_site_id = site_id
                replica = None

            if replica is None:
                replica = dataset.find_replica(site)
                if replica is None:
                    # this dataset is not at the site any more
                    continue

            date = datetime.date(year, month, day)
            replica.accesses[int(access_type)][date] = DatasetReplica.Access(num_accesses, cputime)

        last_update = datetime.datetime.utcfromtimestamp(self._mysql.query('SELECT UNIX_TIMESTAMP(`dataset_accesses_last_update`) FROM `system`')[0])

        logger.info('Loaded %d replica access data. Last update on %s UTC', len(accesses), last_update.strftime('%Y-%m-%d'))

        return last_update.date()

    def _do_load_dataset_requests(self, datasets): #override
        if len(self._datasets_to_ids) == 0:
            self._set_dataset_ids(datasets)

        for dataset in datasets:
            dataset.requests = []

        # pick up requests that are less than 1 year old
        # old requests will be removed automatically next time the access information is saved from memory
        requests = self._mysql.query('SELECT `id`, `dataset_id`, UNIX_TIMESTAMP(`queue_time`), UNIX_TIMESTAMP(`completion_time`), `nodes_total`, `nodes_done`, `nodes_failed`, `nodes_queued` FROM `dataset_requests` WHERE `queue_time` > DATE_SUB(NOW(), INTERVAL 1 YEAR) ORDER BY `dataset_id`, `queue_time`')

        # little speedup by not repeating lookups for the same dataset
        current_dataset_id = 0
        for job_id, dataset_id, queue_time, completion_time, nodes_total, nodes_done, nodes_failed, nodes_queued  in requests:
            if dataset_id != current_dataset_id:
                try:
                    dataset = self._ids_to_datasets[dataset_id]
                except KeyError:
                    continue

                current_dataset_id = dataset_id

            request = DatasetRequest(
                job_id = job_id,
                queue_time = queue_time,
                completion_time = completion_time,
                nodes_total = nodes_total,
                nodes_done = nodes_done,
                nodes_failed = nodes_failed,
                nodes_queued = nodes_queued
            )

            dataset.requests.append(request)

            update = datetime.datetime.utcfromtimestamp(completion_time)

        last_update = datetime.datetime.utcfromtimestamp(self._mysql.query('SELECT UNIX_TIMESTAMP(`dataset_requests_last_update`) FROM `system`')[0])

        logger.info('Loaded %d dataset request data. Last update at %s UTC', len(requests), last_update.strftime('%Y-%m-%d %H:%M:%S'))

        return last_update

    def _do_save_sites(self, sites): #override
        # insert/update sites
        logger.info('Inserting/updating %d sites.', len(sites))

        fields = ('name', 'host', 'storage_type', 'backend', 'storage', 'cpu', 'status')
        mapping = lambda s: (s.name, s.host, Site.storage_type_name(s.storage_type), s.backend, s.storage, s.cpu, s.status)

        self._mysql.insert_many('sites', fields, mapping, sites)

        # site_ids map not used here but needs to be reloaded
        self._set_site_ids(sites)

    def _do_save_groups(self, groups): #override
        # insert/update groups
        logger.info('Inserting/updating %d groups.', len(groups))

        self._mysql.insert_many('groups', ('name',), lambda g: (g.name,), groups)

        # group_ids map not used here but needs to be reloaded
        self._set_group_ids(groups)

    def _do_save_datasets(self, datasets): #override
        # insert/update software versions
        # first, make the list of unique software versions (excluding defualt (0,0,0,''))
        version_list = list(set([d.software_version for d in datasets if d.software_version[0] != 0]))
        logger.info('Inserting/updating %d software versions.', len(version_list))

        fields = ('cycle', 'major', 'minor', 'suffix')

        self._mysql.insert_many('software_versions', fields, lambda v: v, version_list) # version is already a tuple

        del version_list

        version_map = {(0, 0, 0, ''): 0} # tuple -> id
        versions = self._mysql.query('SELECT `id`, `cycle`, `major`, `minor`, `suffix` FROM `software_versions`')

        for version_id, cycle, major, minor, suffix in versions:
            version_map[(cycle, major, minor, suffix)] = version_id

        # insert/update datasets
        # since the dataset list can be large, it is faster to recreate the entire table than to update and clean.
        logger.info('Inserting/updating %d datasets.', len(datasets))

        if len(self._datasets_to_ids) == 0:
            # load up the latest dataset ids
            self._set_dataset_ids(datasets)

        self._mysql.query('CREATE TABLE `datasets_new` LIKE `datasets`')

        # separate the datasets into new and known (have id in table)
        known_datasets = []
        new_datasets = []
        for dataset in datasets:
            try:
                dataset_id = self._datasets_to_ids[dataset]
            except KeyError:
                new_datasets.append(dataset)
            else:
                known_datasets.append((dataset, dataset_id))

        # datasets.size stored only for query speedup in inventory web interface
        fields = ('id', 'name', 'size', 'status', 'on_tape', 'data_type', 'software_version_id', 'last_update', 'is_open')
        # MySQL expects the local time for last_update
        mapping = lambda (d, i): (
            i,
            d.name,
            d.size(),
            d.status,
            d.on_tape,
            d.data_type,
            version_map[d.software_version],
            time.strftime('%Y-%m-%d %H:%M:%S', time.localtime(d.last_update)),
            1 if d.is_open else 0
        )
        
        self._mysql.insert_many('datasets_new', fields, mapping, known_datasets, do_update = False)

        del known_datasets

        # at this point we should drop records that make reference to datasets that are not in the store any more
        self._mysql.delete_not_in('dataset_replicas', 'dataset_id', ('id', 'datasets_new'))
        self._mysql.delete_not_in('dataset_accesses', 'dataset_id', ('id', 'datasets_new'))
        self._mysql.delete_not_in('dataset_requests', 'dataset_id', ('id', 'datasets_new'))

        fields = ('name', 'status', 'on_tape', 'data_type', 'software_version_id', 'last_update', 'is_open')
        # MySQL expects the local time for last_update
        mapping = lambda d: (
            d.name,
            d.status,
            d.on_tape,
            d.data_type,
            version_map[d.software_version],
            time.strftime('%Y-%m-%d %H:%M:%S', time.localtime(d.last_update)),
            1 if d.is_open else 0
        )

        self._mysql.insert_many('datasets_new', fields, mapping, new_datasets, do_update = False)

        self._mysql.query('RENAME TABLE `datasets` TO `datasets_old`')
        self._mysql.query('RENAME TABLE `datasets_new` TO `datasets`')
        self._mysql.query('DROP TABLE `datasets_old`')

        # reload the dataset ids
        self._set_dataset_ids(new_datasets, update = True)

        del new_datasets

        # insert/update blocks
        all_blocks = []
        for dataset in datasets:
            all_blocks.extend(dataset.blocks)

        logger.info('Inserting/updating %d blocks.', len(all_blocks))

        self._mysql.query('CREATE TABLE `blocks_new` LIKE `blocks`')

        fields = ('name', 'dataset_id', 'size', 'num_files', 'is_open')
        mapping = lambda b: (
            b.real_name(),
            self._datasets_to_ids[b.dataset],
            b.size,
            b.num_files,
            1 if b.is_open else 0
        )

        self._mysql.insert_many('blocks_new', fields, mapping, all_blocks, do_update = False)

        del all_blocks

        self._mysql.query('RENAME TABLE `blocks` TO `blocks_old`')
        self._mysql.query('RENAME TABLE `blocks_new` TO `blocks`')
        self._mysql.query('DROP TABLE `blocks_old`')

        # at this point the block_ids may have changed
        # truncate block_replicas and block_replica_sizes tables to avoid inconsistencies
        self._mysql.query('TRUNCATE TABLE `block_replicas`')
        self._mysql.query('TRUNCATE TABLE `block_replica_sizes`')

    def _do_save_replicas(self, sites, groups, datasets): #override
        # make name -> id maps for use later
        if len(self._datasets_to_ids) == 0:
            self._set_dataset_ids(datasets)
        if len(self._sites_to_ids) == 0:
            self._set_site_ids(sites)
        if len(self._groups_to_ids) == 0:
            self._group_ids(groups)

        # insert/update dataset replicas
        logger.info('Inserting/updating dataset replicas.')

        self._mysql.query('CREATE TABLE `dataset_replicas_new` LIKE `dataset_replicas`')

        fields = ('dataset_id', 'site_id', 'group_id', 'completion', 'is_custodial', 'last_block_created')
        mapping = lambda r: (self._datasets_to_ids[r.dataset], self._sites_to_ids[r.site], self._groups_to_ids[r.group] if r.group else 0, 'partial' if r.is_partial() else ('full' if r.is_complete else 'incomplete'), r.is_custodial, time.strftime('%Y-%m-%d %H:%M:%S', time.localtime(r.last_block_created)))

        all_replicas = []
        for dataset in datasets:
            all_replicas.extend(dataset.replicas)

        self._mysql.insert_many('dataset_replicas_new', fields, mapping, all_replicas, do_update = False)

        self._mysql.query('RENAME TABLE `dataset_replicas` TO `dataset_replicas_old`')
        self._mysql.query('RENAME TABLE `dataset_replicas_new` TO `dataset_replicas`')
        self._mysql.query('DROP TABLE `dataset_replicas_old`')

        # insert/update block replicas for non-complete dataset replicas
        blockreps_to_write = []
        blockrepsizes_to_write = []

        _dataset = None
        for replica in all_replicas:
            if replica.dataset != _dataset:
                dataset_id = self._datasets_to_ids[replica.dataset]
                _dataset = replica.dataset

            # replica is incomplete or has multiple owners
            if not replica.is_full() or replica.group is None:
                blockreps_to_write.extend([(dataset_id, r) for r in replica.block_replicas])
                blockrepsizes_to_write.extend([(r, r.size) for r in replica.block_replicas if not r.is_complete])

        del all_replicas

        logger.info('Saving %d block replica info.', len(blockreps_to_write))

        block_to_id = {}

        block_data = self._mysql.select_many('blocks', ('dataset_id', 'name', 'id'), ('dataset_id', 'name'), ['(%d,\'%s\')' % (did, r.block.real_name()) for did, r in blockreps_to_write], order_by = 'dataset_id')

        _dataset_id = 0
        for dataset_id, block_name, block_id in block_data:
            if dataset_id != _dataset_id:
                dataset = self._ids_to_datasets[dataset_id]
                _dataset_id = dataset_id

            block = dataset.find_block(Block.translate_name(block_name))
            block_to_id[block] = block_id

        del block_data

        self._mysql.query('CREATE TABLE `block_replicas_new` LIKE `block_replicas`')

        fields = ('block_id', 'site_id', 'group_id', 'is_complete', 'is_custodial')
        mapping = lambda (did, r): (block_to_id[r.block], self._sites_to_ids[r.site], self._groups_to_ids[r.group] if r.group else 0, r.is_complete, r.is_custodial)

        try:
            self._mysql.insert_many('block_replicas_new', fields, mapping, blockreps_to_write, do_update = False)
        except:
            # Unknown error occurred Aug 12 - trying to debug
            with open('/var/log/dynamo/block_replicas_new.dump', 'w') as dump:
                for did, r in blockreps_to_write:
                    dump.write('%d %s\n' % (did, str(r)))

            raise

        del blockreps_to_write

        self._mysql.query('RENAME TABLE `block_replicas` TO `block_replicas_old`')
        self._mysql.query('RENAME TABLE `block_replicas_new` TO `block_replicas`')
        self._mysql.query('DROP TABLE `block_replicas_old`')

        self._mysql.query('CREATE TABLE `block_replica_sizes_new` LIKE `block_replica_sizes`')

        fields = ('block_id', 'site_id', 'size')
        mapping = lambda (r, size): (block_to_id[r.block], self._sites_to_ids[r.site], size)

        self._mysql.insert_many('block_replica_sizes_new', fields, mapping, blockrepsizes_to_write, do_update = False)

        del blockrepsizes_to_write

        self._mysql.query('RENAME TABLE `block_replica_sizes` TO `block_replica_sizes_old`')
        self._mysql.query('RENAME TABLE `block_replica_sizes_new` TO `block_replica_sizes`')
        self._mysql.query('DROP TABLE `block_replica_sizes_old`')

    def _do_save_replica_accesses(self, all_replicas): #override
        if len(self._datasets_to_ids) == 0:
            self._set_dataset_ids(list(set([r.dataset for r in all_replicas])))
        if len(self._sites_to_ids) == 0:
            self._set_site_ids(list(set([r.site for r in all_replicas])))

        self._mysql.query('CREATE TABLE `dataset_accesses_new` LIKE `dataset_accesses`')

        fields = ('dataset_id', 'site_id', 'date', 'access_type', 'num_accesses', 'cputime')

        for acc, access_type in [(DatasetReplica.ACC_LOCAL, 'local'), (DatasetReplica.ACC_REMOTE, 'remote')]:
            mapping = lambda (dataset_id, site_id, date, access): (dataset_id, site_id, date.strftime('%Y-%m-%d'), access_type, access.num_accesses, access.cputime)

            # instead of inserting by datasets or by sites, collect all access information into a single list
            all_accesses = []
            for replica in all_replicas:
                dataset_id = self._datasets_to_ids[replica.dataset]
                site_id = self._sites_to_ids[replica.site]
                for date, access in replica.accesses[acc].items():
                    all_accesses.append((dataset_id, site_id, date, access))

            self._mysql.insert_many('dataset_accesses_new', fields, mapping, all_accesses, do_update = False)

        self._mysql.query('RENAME TABLE `dataset_accesses` TO `dataset_accesses_old`')
        self._mysql.query('RENAME TABLE `dataset_accesses_new` TO `dataset_accesses`')
        self._mysql.query('DROP TABLE `dataset_accesses_old`')

        self._mysql.query('UPDATE `system` SET `dataset_accesses_last_update` = NOW()')

    def _do_save_dataset_requests(self, datasets): #override
        if len(self._datasets_to_ids) == 0:
            raise RuntimeError('save_dataset_requests cannot be called before initializing the id maps')

        all_requests = []
        for dataset in datasets:
            for request in dataset.requests:
                all_requests.append((dataset, request))

        self._mysql.query('CREATE TABLE `dataset_requests_new` LIKE `dataset_requests`')

        fields = ('id', 'dataset_id', 'queue_time', 'completion_time', 'nodes_total', 'nodes_done', 'nodes_failed', 'nodes_queued')
        mapping = lambda (d, r): (
            r.job_id,
            self._datasets_to_ids[d],
            time.strftime('%Y-%m-%d %H:%M:%S', time.localtime(r.queue_time)),
            time.strftime('%Y-%m-%d %H:%M:%S', time.localtime(r.completion_time)) if r.completion_time > 0 else '0000-00-00 00:00:00',
            r.nodes_total,
            r.nodes_done,
            r.nodes_failed,
            r.nodes_queued
        )

        self._mysql.insert_many('dataset_requests_new', fields, mapping, all_requests, do_update = False)

        self._mysql.query('RENAME TABLE `dataset_requests` TO `dataset_requests_old`')
        self._mysql.query('RENAME TABLE `dataset_requests_new` TO `dataset_requests`')
        self._mysql.query('DROP TABLE `dataset_requests_old`')

        self._mysql.query('UPDATE `system` SET `dataset_requests_last_update` = NOW()')

    def _do_add_dataset_replicas(self, replicas): #override
        # make name -> id maps for use later
        if len(self._datasets_to_ids) == 0 or len(self._sites_to_ids) == 0 or len(self._groups_to_ids) == 0:
            raise RuntimeError('add_dataset_replicas cannot be called before initializing the id maps')

        # insert/update dataset replicas
        logger.info('Inserting/updating %d dataset replicas.', len(replicas))

        fields = ('dataset_id', 'site_id', 'group_id', 'completion', 'is_custodial', 'last_block_created')
        mapping = lambda r: (self._datasets_to_ids[r.dataset], self._sites_to_ids[r.site], self._groups_to_ids[r.group] if r.group else 0, 'partial' if r.is_partial() else ('full' if r.is_complete else 'incomplete'), r.is_custodial, time.strftime('%Y-%m-%d %H:%M:%S', time.localtime(r.last_block_created)))

        self._mysql.insert_many('dataset_replicas', fields, mapping, replicas)

        # insert/update block replicas for non-complete dataset replicas
        all_block_replicas = []

        for replica in replicas:
            dataset_id = self._datasets_to_ids[replica.dataset]
            site_id = self._sites_to_ids[replica.site]
            
            if replica.is_full() and replica.group is not None:
                # this is a complete replica. Remove block replica for this dataset replica.
                self._mysql.delete_in('block_replicas', 'block_id', ('id', 'blocks', '`dataset_id` = %d' % dataset_id), additional_conditions = ['`site_id` = %d' % site_id])
                self._mysql.delete_in('block_replica_sizes', 'block_id', ('id', 'blocks', '`dataset_id` = %d' % dataset_id), additional_conditions = ['`site_id` = %d' % site_id])
                continue

            block_ids = {}
            for name_str, block_id in self._mysql.query('SELECT `name`, `id` FROM `blocks` WHERE `dataset_id` = %s', dataset_id):
                block_ids[Block.translate_name(name_str)] = block_id

            # add the block replicas on this site to block_replicas together with SQL ID
            all_block_replicas.extend([(r, block_ids[r.block.name]) for r in replica.block_replicas])

        fields = ('block_id', 'site_id', 'group_id', 'is_complete', 'is_custodial')
        mapping = lambda (r, bid): (bid, self._sites_to_ids[r.site], self._groups_to_ids[r.group] if r.group else 0, r.is_complete, r.is_custodial)

        self._mysql.insert_many('block_replicas', fields, mapping, all_block_replicas)

        fields = ('block_id', 'site_id', 'size')
        mapping = lambda (r, bid): (bid, self._sites_to_ids[r.site], r.size)

        self._mysql.insert_many('block_replica_sizes', fields, mapping, [entry for entry in all_block_replicas if not entry[0].is_complete])

    def _do_delete_dataset(self, dataset): #override
        """
        Delete everything related to this dataset
        """
        try:
            dataset_id = self._mysql.query('SELECT `id` FROM `datasets` WHERE `name` LIKE %s', dataset.name)[0]
        except IndexError:
            return

        self._mysql.delete_in('block_replicas', 'block_id', ('id', 'blocks', '`dataset_id` = %d' % dataset_id))
        self._mysql.delete_in('block_replica_sizes', 'block_id', ('id', 'blocks', '`dataset_id` = %d' % dataset_id))
        self._mysql.query('DELETE FROM `blocks` WHERE `dataset_id` = %s', dataset_id)
        self._mysql.query('DELETE FROM `dataset_replicas` WHERE `dataset_id` = %s', dataset_id)
        self._mysql.query('DELETE FROM `datasets` WHERE `id` = %s', dataset_id)

    def _do_delete_block(self, block): #override
        try:
            block_id = self._mysql.query('SELECT `id` FROM `blocks` WHERE `name` LIKE %s AND `dataset_id` IN (SELECT `id` FROM `datasets` WHERE `name` LIKE %s)', block.real_name(), block.dataset.name)[0]
        except IndexError:
            return

        self._mysql.query('DELETE FROM `block_replicas` WHERE `block_id` = %s', block_id)
        self._mysql.query('DELETE FROM `block_replica_sizes` WHERE `block_id` = %s', block_id)
        self._mysql.query('DELETE FROM `blocks` WHERE `id` = %s', block_id)

    def _do_delete_datasetreplicas(self, site, datasets, delete_blockreplicas): #override
        site_id = self._mysql.query('SELECT `id` FROM `sites` WHERE `name` LIKE %s', site.name)[0]

        dataset_ids = self._mysql.select_many('datasets', 'id', 'name', ['\'%s\'' % d.name for d in datasets])

        self._mysql.delete_in('dataset_replicas', 'dataset_id', dataset_ids, additional_conditions = ['site_id = %d' % site_id])

        if delete_blockreplicas:
            self._mysql.delete_in('block_replicas', 'block_id', ('id', 'blocks', 'dataset_id', dataset_ids), additional_conditions = ['site_id = %d' % site_id])
            self._mysql.delete_in('block_replica_sizes', 'block_id', ('id', 'blocks', 'dataset_id', dataset_ids), additional_conditions = ['site_id = %d' % site_id])

    def _do_delete_blockreplicas(self, replica_list): #override
        # Mass block replica deletion typically happens for a few sites and a few datasets.
        # Fetch site id first to avoid a long query.

        sites = list(set([r.site for r in replica_list])) # list of unique sites
        datasets = list(set([r.block.dataset for r in replica_list])) # list of unique sites

        site_names = ','.join(['\'%s\'' % s.name for s in sites])
        dataset_names = ','.join(['\'%s\'' % d.name for d in datasets])

        site_ids = {}
        dataset_ids = {}

        sql = 'SELECT `name`, `id` FROM `sites` WHERE `name` IN ({names})'
        result = self._mysql.query(sql.format(names = site_names))
        for site_name, site_id in result:
            site = next(s for s in sites if s.name == site_name)
            site_ids[site] = site_id

        sql = 'SELECT `name`, `id` FROM `datasets` WHERE `name` IN ({names})'
        result = self._mysql.query(sql.format(names = dataset_names))
        for dataset_name, dataset_id in result:
            dataset = next(d for d in datasets if d.name == dataset_name)
            dataset_ids[dataset] = dataset_id

        for site, site_id in site_ids.items():
            replicas_on_site = [r for r in replica_list if r.site == site]

            sql = 'DELETE FROM `block_replicas` WHERE `site_id` = %d' % site_id
            sql += ' AND `block_id` IN'
            sql += ' (SELECT `id` FROM `blocks` WHERE `dataset_id` IN (%s))' % ','.join(['%d' % dataset_ids[r.block.dataset] for r in replicas_on_site])

            self._mysql.query(sql)

            sql = 'DELETE FROM `block_replica_sizes` WHERE `site_id` = %d' % site_id
            sql += ' AND `block_id` IN'
            sql += ' (SELECT `id` FROM `blocks` WHERE `dataset_id` IN (%s))' % ','.join(['%d' % dataset_ids[r.block.dataset] for r in replicas_on_site])

            self._mysql.query(sql)

    def _do_set_dataset_status(self, dataset_name, status_str): #override
        self._mysql.query('UPDATE `datasets` SET `status` = %s WHERE `name` LIKE %s', status_str, dataset_name)

    def _set_dataset_ids(self, datasets, update = False):
        # reset id maps to the current content in the DB.

        logger.debug('set_dataset_ids')

        if not update:
            self._datasets_to_ids = {}
            self._ids_to_datasets = {}

        name_to_id = dict(self._mysql.query('SELECT `name`, `id` FROM `datasets`'))

        for dataset in datasets:
            try:
                dataset_id = name_to_id[dataset.name]
            except KeyError:
                continue

            self._datasets_to_ids[dataset] = dataset_id
            self._ids_to_datasets[dataset_id] = dataset

    def _set_site_ids(self, sites):
        # reset id maps to the current content in the DB.

        self._sites_to_ids = {}
        self._ids_to_sites = {}

        name_to_id = dict(self._mysql.query('SELECT `name`, `id` FROM `sites`'))

        for site in sites:
            try:
                site_id = name_to_id[site.name]
            except KeyError:
                continue

            self._sites_to_ids[site] = site_id
            self._ids_to_sites[site_id] = site

    def _set_group_ids(self, groups):
        # reset id maps to the current content in the DB.

        self._groups_to_ids = {}
        self._ids_to_groups = {}

        ids_source = self._mysql.query('SELECT `name`, `id` FROM `groups`')
        for name, group_id in ids_source:
            try:
                group = next(d for d in groups if d.name == name)
            except StopIteration:
                continue

            self._groups_to_ids[group] = group_id
            self._ids_to_groups[group_id] = group<|MERGE_RESOLUTION|>--- conflicted
+++ resolved
@@ -153,11 +153,7 @@
         # Load sites
         site_list = []
 
-<<<<<<< HEAD
-        sites = self._mysql.query('SELECT `name`, `host`, `storage_type`, `backend`, `storage`, `cpu`, `status`+0 FROM `sites`')
-=======
         sites = self._mysql.query('SELECT `name`, `host`, `storage_type`+0, `backend`, `storage`, `cpu`, `status`+0 FROM `sites`')
->>>>>>> 7bc5315b
 
         for name, host, storage_type, backend, storage, cpu, status in sites:
             if type(site_filt) is str:
